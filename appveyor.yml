--- conflicted
+++ resolved
@@ -31,7 +31,6 @@
     - RelWithDebInfo
 environment:
     TESTS: On
-<<<<<<< HEAD
 clone_script:
 # We have to overwrite the clone script to update submodules before
 # the cache invalidation check.
@@ -46,13 +45,10 @@
           git checkout -qf FETCH_HEAD
           git submodule -q update --init --recursive
       }
-cache: build/evmjit/llvm -> evmjit/cmake/llvm.cmake
-=======
 cache:
-    - build/evmjit/llvm
+    - build/evmjit/llvm -> evmjit/cmake/llvm.cmake
     - deps/boost -> deps/boost.cmake
     - deps/tmp/boost -> deps/boost.cmake
->>>>>>> c7d1cdc3
 #RDP LOGIN details for trouble shooting
 #init:
 #    - ps: iex ((new-object net.webclient).DownloadString('https://raw.githubusercontent.com/appveyor/ci/master/scripts/enable-rdp.ps1'))
