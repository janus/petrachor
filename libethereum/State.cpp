/*
	This file is part of cpp-ethereum.

	cpp-ethereum is free software: you can redistribute it and/or modify
	it under the terms of the GNU General Public License as published by
	the Free Software Foundation, either version 3 of the License, or
	(at your option) any later version.

	cpp-ethereum is distributed in the hope that it will be useful,
	but WITHOUT ANY WARRANTY; without even the implied warranty of
	MERCHANTABILITY or FITNESS FOR A PARTICULAR PURPOSE.  See the
	GNU General Public License for more details.

	You should have received a copy of the GNU General Public License
	along with cpp-ethereum.  If not, see <http://www.gnu.org/licenses/>.
*/
/** @file State.cpp
 * @author Gav Wood <i@gavwood.com>
 * @date 2014
 */

#include "State.h"

#include <ctime>
#include <random>
#include <boost/filesystem.hpp>
#include <boost/timer.hpp>
#include <libdevcore/CommonIO.h>
#include <libdevcore/Assertions.h>
#include <libdevcore/StructuredLogger.h>
#include <libdevcore/TrieHash.h>
#include <libevmcore/Instruction.h>
#include <libethcore/Exceptions.h>
#include <libevm/VMFactory.h>
#include "BlockChain.h"
#include "Defaults.h"
#include "ExtVM.h"
#include "Executive.h"
#include "CachedAddressState.h"
#include "CanonBlockChain.h"
#include "TransactionQueue.h"
using namespace std;
using namespace dev;
using namespace dev::eth;
namespace fs = boost::filesystem;

#define ctrace clog(StateTrace)
#define ETH_TIMED_ENACTMENTS 0

static const u256 c_blockReward = c_network == Network::Olympic ? (1500 * finney) : (5 * ether);
static const unsigned c_maxSyncTransactions = 256;

const char* StateSafeExceptions::name() { return EthViolet "⚙" EthBlue " ℹ"; }
const char* StateDetail::name() { return EthViolet "⚙" EthWhite " ◌"; }
const char* StateTrace::name() { return EthViolet "⚙" EthGray " ◎"; }
const char* StateChat::name() { return EthViolet "⚙" EthWhite " ◌"; }

OverlayDB State::openDB(std::string const& _basePath, WithExisting _we)
{
	std::string path = _basePath.empty() ? Defaults::get()->m_dbPath : _basePath;

	if (_we == WithExisting::Kill)
	{
		cnote << "Killing state database (WithExisting::Kill).";
		boost::filesystem::remove_all(path + "/state");
	}

	path += "/" + toHex(CanonBlockChain::genesis().hash().ref().cropped(0, 4)) + "/" + toString(c_databaseVersion);
	boost::filesystem::create_directories(path);

	ldb::Options o;
	o.max_open_files = 256;
	o.create_if_missing = true;
	ldb::DB* db = nullptr;
	ldb::DB::Open(o, path + "/state", &db);
	if (!db)
	{
		if (boost::filesystem::space(path + "/state").available < 1024)
		{
			cwarn << "Not enough available space found on hard drive. Please free some up and then re-run. Bailing.";
			BOOST_THROW_EXCEPTION(NotEnoughAvailableSpace());
		}
		else
		{
			cwarn << "Database already open. You appear to have another instance of ethereum running. Bailing.";
			BOOST_THROW_EXCEPTION(DatabaseAlreadyOpen());
		}
	}

	cnote << "Opened state DB.";
	return OverlayDB(db);
}

State::State(OverlayDB const& _db, BaseState _bs, Address _coinbaseAddress):
	m_db(_db),
	m_state(&m_db),
	m_ourAddress(_coinbaseAddress),
	m_blockReward(c_blockReward)
{
	if (_bs != BaseState::PreExisting)
		// Initialise to the state entailed by the genesis block; this guarantees the trie is built correctly.
		m_state.init();

	paranoia("beginning of Genesis construction.", true);

	if (_bs == BaseState::CanonGenesis)
	{
		dev::eth::commit(genesisState(), m_db, m_state);
		m_db.commit();

		paranoia("after DB commit of Genesis construction.", true);
		m_previousBlock = CanonBlockChain::genesis();
	}
	else
		m_previousBlock.clear();

	resetCurrent();

	assert(m_state.root() == m_previousBlock.stateRoot);

	paranoia("end of normal construction.", true);
}

PopulationStatistics State::populateFromChain(BlockChain const& _bc, h256 const& _h, ImportRequirements::value _ir)
{
	PopulationStatistics ret { 0.0, 0.0 };

	if (!_bc.isKnown(_h))
	{
		// Might be worth throwing here.
		cwarn << "Invalid block given for state population: " << _h;
		return ret;
	}

	auto b = _bc.block(_h);
	BlockInfo bi(b);
	if (bi.number)
	{
		// Non-genesis:

		// 1. Start at parent's end state (state root).
		BlockInfo bip;
		bip.populate(_bc.block(bi.parentHash));
		sync(_bc, bi.parentHash, bip, _ir);

		// 2. Enact the block's transactions onto this state.
		m_ourAddress = bi.coinbaseAddress;
		Timer t;
		auto vb = BlockChain::verifyBlock(b);
		ret.verify = t.elapsed();
		t.restart();
		enact(vb, _bc, _ir);
		ret.enact = t.elapsed();
	}
	else
	{
		// Genesis required:
		// We know there are no transactions, so just populate directly.
		m_state.init();
		sync(_bc, _h, bi, _ir);
	}

	return ret;
}

State::State(State const& _s):
	m_db(_s.m_db),
	m_state(&m_db, _s.m_state.root(), Verification::Skip),
	m_transactions(_s.m_transactions),
	m_receipts(_s.m_receipts),
	m_transactionSet(_s.m_transactionSet),
	m_touched(_s.m_touched),
	m_cache(_s.m_cache),
	m_previousBlock(_s.m_previousBlock),
	m_currentBlock(_s.m_currentBlock),
	m_ourAddress(_s.m_ourAddress),
	m_blockReward(_s.m_blockReward)
{
	paranoia("after state cloning (copy cons).", true);
}

void State::paranoia(std::string const& _when, bool _enforceRefs) const
{
#if ETH_PARANOIA && !ETH_FATDB
	// TODO: variable on context; just need to work out when there should be no leftovers
	// [in general this is hard since contract alteration will result in nodes in the DB that are no directly part of the state DB].
	if (!isTrieGood(_enforceRefs, false))
	{
		cwarn << "BAD TRIE" << _when;
		BOOST_THROW_EXCEPTION(InvalidTrie());
	}
#else
	(void)_when;
	(void)_enforceRefs;
#endif
}

State& State::operator=(State const& _s)
{
	m_db = _s.m_db;
	m_state.open(&m_db, _s.m_state.root(), Verification::Skip);
	m_transactions = _s.m_transactions;
	m_receipts = _s.m_receipts;
	m_transactionSet = _s.m_transactionSet;
	m_cache = _s.m_cache;
	m_previousBlock = _s.m_previousBlock;
	m_currentBlock = _s.m_currentBlock;
	m_ourAddress = _s.m_ourAddress;
	m_blockReward = _s.m_blockReward;
	m_lastTx = _s.m_lastTx;
	paranoia("after state cloning (assignment op)", true);

	m_committedToMine = false;
	return *this;
}

State::~State()
{
}

StateDiff State::diff(State const& _c, bool _quick) const
{
	StateDiff ret;

	std::unordered_set<Address> ads;
	std::unordered_set<Address> trieAds;
	std::unordered_set<Address> trieAdsD;

	auto trie = SecureTrieDB<Address, OverlayDB>(const_cast<OverlayDB*>(&m_db), rootHash());
	auto trieD = SecureTrieDB<Address, OverlayDB>(const_cast<OverlayDB*>(&_c.m_db), _c.rootHash());

	if (_quick)
	{
		trieAds = m_touched;
		trieAdsD = _c.m_touched;
		(ads += m_touched) += _c.m_touched;
	}
	else
	{
		for (auto const& i: trie)
			ads.insert(i.first), trieAds.insert(i.first);
		for (auto const& i: trieD)
			ads.insert(i.first), trieAdsD.insert(i.first);
	}

	for (auto const& i: m_cache)
		ads.insert(i.first);
	for (auto const& i: _c.m_cache)
		ads.insert(i.first);

//	cnote << *this;
//	cnote << _c;

	for (auto const& i: ads)
	{
		auto it = m_cache.find(i);
		auto itD = _c.m_cache.find(i);
		CachedAddressState source(trieAds.count(i) ? trie.at(i) : "", it != m_cache.end() ? &it->second : nullptr, &m_db);
		CachedAddressState dest(trieAdsD.count(i) ? trieD.at(i) : "", itD != _c.m_cache.end() ? &itD->second : nullptr, &_c.m_db);
		AccountDiff acd = source.diff(dest);
		if (acd.changed())
			ret.accounts[i] = acd;
	}

	return ret;
}

void State::ensureCached(Address _a, bool _requireCode, bool _forceCreate) const
{
	ensureCached(m_cache, _a, _requireCode, _forceCreate);
}

void State::ensureCached(std::unordered_map<Address, Account>& _cache, Address _a, bool _requireCode, bool _forceCreate) const
{
	auto it = _cache.find(_a);
	if (it == _cache.end())
	{
		// populate basic info.
		string stateBack = m_state.at(_a);
		if (stateBack.empty() && !_forceCreate)
			return;
		RLP state(stateBack);
		Account s;
		if (state.isNull())
			s = Account(0, Account::NormalCreation);
		else
			s = Account(state[0].toInt<u256>(), state[1].toInt<u256>(), state[2].toHash<h256>(), state[3].toHash<h256>(), Account::Unchanged);
		bool ok;
		tie(it, ok) = _cache.insert(make_pair(_a, s));
	}
	if (_requireCode && it != _cache.end() && !it->second.isFreshCode() && !it->second.codeCacheValid())
		it->second.noteCode(it->second.codeHash() == EmptySHA3 ? bytesConstRef() : bytesConstRef(m_db.lookup(it->second.codeHash())));
}

void State::commit()
{
	m_touched += dev::eth::commit(m_cache, m_db, m_state);
	m_cache.clear();
}

bool State::sync(BlockChain const& _bc)
{
	return sync(_bc, _bc.currentHash());
}

bool State::sync(BlockChain const& _bc, h256 _block, BlockInfo const& _bi, ImportRequirements::value _ir)
{
	(void)_ir;
	bool ret = false;
	// BLOCK
	BlockInfo bi = _bi ? _bi : _bc.info(_block);
/*	if (!bi)
		while (1)
		{
			try
			{
				auto b = _bc.block(_block);
				bi.populate(b);
//				bi.verifyInternals(_bc.block(_block));	// Unneeded - we already verify on import into the blockchain.
				break;
			}
			catch (Exception const& _e)
			{
				// TODO: Slightly nicer handling? :-)
				cerr << "ERROR: Corrupt block-chain! Delete your block-chain DB and restart." << endl;
				cerr << diagnostic_information(_e) << endl;
			}
			catch (std::exception const& _e)
			{
				// TODO: Slightly nicer handling? :-)
				cerr << "ERROR: Corrupt block-chain! Delete your block-chain DB and restart." << endl;
				cerr << _e.what() << endl;
			}
		}*/
	if (bi == m_currentBlock)
	{
		// We mined the last block.
		// Our state is good - we just need to move on to next.
		m_previousBlock = m_currentBlock;
		resetCurrent();
		ret = true;
	}
	else if (bi == m_previousBlock)
	{
		// No change since last sync.
		// Carry on as we were.
	}
	else
	{
		// New blocks available, or we've switched to a different branch. All change.
		// Find most recent state dump and replay what's left.
		// (Most recent state dump might end up being genesis.)

		if (m_db.lookup(bi.stateRoot).empty())
		{
			cwarn << "Unable to sync to" << bi.hash() << "; state root" << bi.stateRoot << "not found in database.";
			cwarn << "Database corrupt: contains block without stateRoot:" << bi;
			cwarn << "Bailing.";
			exit(-1);
		}
		m_previousBlock = bi;
		resetCurrent();
		ret = true;
	}
#if ALLOW_REBUILD
	else
	{
		// New blocks available, or we've switched to a different branch. All change.
		// Find most recent state dump and replay what's left.
		// (Most recent state dump might end up being genesis.)

		std::vector<h256> chain;
		while (bi.number != 0 && m_db.lookup(bi.stateRoot).empty())	// while we don't have the state root of the latest block...
		{
			chain.push_back(bi.hash());				// push back for later replay.
			bi.populate(_bc.block(bi.parentHash));	// move to parent.
		}

		m_previousBlock = bi;
		resetCurrent();

		// Iterate through in reverse, playing back each of the blocks.
		try
		{
			for (auto it = chain.rbegin(); it != chain.rend(); ++it)
			{
				auto b = _bc.block(*it);
				enact(&b, _bc, _ir);
				cleanup(true);
			}
		}
		catch (...)
		{
			// TODO: Slightly nicer handling? :-)
			cerr << "ERROR: Corrupt block-chain! Delete your block-chain DB and restart." << endl;
			cerr << boost::current_exception_diagnostic_information() << endl;
			exit(1);
		}

		resetCurrent();
		ret = true;
	}
#endif
	return ret;
}

u256 State::enactOn(VerifiedBlockRef const& _block, BlockChain const& _bc, ImportRequirements::value _ir)
{
#if ETH_TIMED_ENACTMENTS
	Timer t;
	double populateVerify;
	double populateGrand;
	double syncReset;
	double enactment;
#endif

	// Check family:
	BlockInfo biParent = _bc.info(_block.info.parentHash);
	_block.info.verifyParent(biParent);

#if ETH_TIMED_ENACTMENTS
	populateVerify = t.elapsed();
	t.restart();
#endif

	BlockInfo biGrandParent;
	if (biParent.number)
		biGrandParent = _bc.info(biParent.parentHash);

#if ETH_TIMED_ENACTMENTS
	populateGrand = t.elapsed();
	t.restart();
#endif

	sync(_bc, _block.info.parentHash, BlockInfo(), _ir);
	resetCurrent();

#if ETH_TIMED_ENACTMENTS
	syncReset = t.elapsed();
	t.restart();
#endif

	m_previousBlock = biParent;
	auto ret = enact(_block, _bc, _ir);

#if ETH_TIMED_ENACTMENTS
	enactment = t.elapsed();
	if (populateVerify + populateGrand + syncReset + enactment > 0.5)
		clog(StateChat) << "popVer/popGrand/syncReset/enactment = " << populateVerify << "/" << populateGrand << "/" << syncReset << "/" << enactment;
#endif
	return ret;
}

unordered_map<Address, u256> State::addresses() const
{
#if ETH_FATDB
	unordered_map<Address, u256> ret;
	for (auto i: m_cache)
		if (i.second.isAlive())
			ret[i.first] = i.second.balance();
	for (auto const& i: m_state)
		if (m_cache.find(i.first) == m_cache.end())
			ret[i.first] = RLP(i.second)[1].toInt<u256>();
	return ret;
#else
	BOOST_THROW_EXCEPTION(InterfaceNotSupported("State::addresses()"));
#endif
}

void State::resetCurrent()
{
	m_transactions.clear();
	m_receipts.clear();
	m_transactionSet.clear();
	m_cache.clear();
	m_touched.clear();
	m_currentBlock = BlockInfo();
	m_currentBlock.coinbaseAddress = m_ourAddress;
	m_currentBlock.timestamp = max(m_previousBlock.timestamp + 1, (u256)time(0));
	m_currentBlock.transactionsRoot = h256();
	m_currentBlock.sha3Uncles = h256();
	m_currentBlock.populateFromParent(m_previousBlock);

	// Update timestamp according to clock.
	// TODO: check.

	m_lastTx = m_db;
	m_state.setRoot(m_previousBlock.stateRoot);

	m_committedToMine = false;

	paranoia("begin resetCurrent", true);
}

pair<TransactionReceipts, bool> State::sync(BlockChain const& _bc, TransactionQueue& _tq, GasPricer const& _gp, unsigned msTimeout)
{
	// TRANSACTIONS
	pair<TransactionReceipts, bool> ret;
	ret.second = false;

	auto ts = _tq.topTransactions(c_maxSyncTransactions);

	LastHashes lh;

	auto deadline =  chrono::steady_clock::now() + chrono::milliseconds(msTimeout);

	for (int goodTxs = 1; goodTxs; )
	{
		goodTxs = 0;
		for (auto const& t: ts)
			if (!m_transactionSet.count(t.sha3()))
			{
				try
				{
					if (t.gasPrice() >= _gp.ask(*this))
					{
//						Timer t;
						if (lh.empty())
							lh = _bc.lastHashes();
						execute(lh, t);
						ret.first.push_back(m_receipts.back());
						++goodTxs;
//						cnote << "TX took:" << t.elapsed() * 1000;
					}
					else if (t.gasPrice() < _gp.ask(*this) * 9 / 10)
					{
						clog(StateTrace) << t.sha3() << "Dropping El Cheapo transaction (<90% of ask price)";
						_tq.drop(t.sha3());
					}
				}
				catch (InvalidNonce const& in)
				{
					bigint const& req = *boost::get_error_info<errinfo_required>(in);
					bigint const& got = *boost::get_error_info<errinfo_got>(in);

					if (req > got)
					{
						// too old
						clog(StateTrace) << t.sha3() << "Dropping old transaction (nonce too low)";
						_tq.drop(t.sha3());
					}
					else if (got > req + _tq.waiting(t.sender()))
					{
						// too new
						clog(StateTrace) << t.sha3() << "Dropping new transaction (too many nonces ahead)";
						_tq.drop(t.sha3());
					}
					else
						_tq.setFuture(t.sha3());
				}
				catch (BlockGasLimitReached const& e)
				{
					bigint const& got = *boost::get_error_info<errinfo_got>(e);
					if (got > m_currentBlock.gasLimit)
					{
						clog(StateTrace) << t.sha3() << "Dropping over-gassy transaction (gas > block's gas limit)";
						_tq.drop(t.sha3());
					}
					else
					{
						// Temporarily no gas left in current block.
						// OPTIMISE: could note this and then we don't evaluate until a block that does have the gas left.
						// for now, just leave alone.
//						_tq.setFuture(t.sha3());
					}
				}
				catch (Exception const& _e)
				{
					// Something else went wrong - drop it.
					clog(StateTrace) << t.sha3() << "Dropping invalid transaction:" << diagnostic_information(_e);
					_tq.drop(t.sha3());
				}
				catch (std::exception const&)
				{
					// Something else went wrong - drop it.
					_tq.drop(t.sha3());
					cwarn << t.sha3() << "Transaction caused low-level exception :(";
				}
			}
		if (chrono::steady_clock::now() > deadline)
		{
			ret.second = true;
			break;
		}
	}
	return ret;
}

string State::vmTrace(bytesConstRef _block, BlockChain const& _bc, ImportRequirements::value _ir)
{
	RLP rlp(_block);

	cleanup(false);
	BlockInfo bi(_block, (_ir & ImportRequirements::ValidNonce) ? CheckEverything : IgnoreNonce);
	m_currentBlock = bi;
	m_currentBlock.verifyInternals(_block);
	m_currentBlock.noteDirty();

	LastHashes lh = _bc.lastHashes((unsigned)m_previousBlock.number);

	string ret;
	unsigned i = 0;
	for (auto const& tr: rlp[1])
	{
		StandardTrace st;
		st.setShowMnemonics();
		execute(lh, Transaction(tr.data(), CheckTransaction::Everything), Permanence::Committed, st.onOp());
		ret += (ret.empty() ? "[" : ",") + st.json();
		++i;
	}
	return ret.empty() ? "[]" : (ret + "]");
}

u256 State::enact(VerifiedBlockRef const& _block, BlockChain const& _bc, ImportRequirements::value _ir)
{
	DEV_TIMED_FUNCTION_ABOVE(500);

	// m_currentBlock is assumed to be prepopulated and reset.
#if !ETH_RELEASE
	assert(m_previousBlock.hash() == _block.info.parentHash);
	assert(m_currentBlock.parentHash == _block.info.parentHash);
	assert(rootHash() == m_previousBlock.stateRoot);
#endif

	if (m_currentBlock.parentHash != m_previousBlock.hash())
		// Internal client error.
		BOOST_THROW_EXCEPTION(InvalidParentHash());

	// Populate m_currentBlock with the correct values.
	m_currentBlock = _block.info;
	m_currentBlock.noteDirty();

//	cnote << "playback begins:" << m_state.root();
//	cnote << m_state;

	LastHashes lh;
	DEV_TIMED_ABOVE("lastHashes", 500)
		lh = _bc.lastHashes((unsigned)m_previousBlock.number);

	RLP rlp(_block.block);

	vector<bytes> receipts;

	// All ok with the block generally. Play back the transactions now...
	unsigned i = 0;
	DEV_TIMED_ABOVE("txExec", 500)
		for (auto const& tr: _block.transactions)
		{
			try
			{
				LogOverride<ExecutiveWarnChannel> o(false);
				execute(lh, tr);
			}
			catch (Exception& ex)
			{
				ex << errinfo_transactionIndex(i);
				throw;
			}

			RLPStream receiptRLP;
			m_receipts.back().streamRLP(receiptRLP);
			receipts.push_back(receiptRLP.out());
			++i;
		}

	h256 receiptsRoot;
	DEV_TIMED_ABOVE("receiptsRoot", 500)
		receiptsRoot = orderedTrieRoot(receipts);

	if (receiptsRoot != m_currentBlock.receiptsRoot)
	{
		InvalidReceiptsStateRoot ex;
		ex << Hash256RequirementError(receiptsRoot, m_currentBlock.receiptsRoot);
		ex << errinfo_receipts(receipts);
		ex << errinfo_vmtrace(vmTrace(_block.block, _bc, _ir));
		BOOST_THROW_EXCEPTION(ex);
	}

	if (m_currentBlock.logBloom != logBloom())
	{
		InvalidLogBloom ex;
		ex << LogBloomRequirementError(logBloom(), m_currentBlock.logBloom);
		ex << errinfo_receipts(receipts);
		BOOST_THROW_EXCEPTION(ex);
	}

	// Initialise total difficulty calculation.
	u256 tdIncrease = m_currentBlock.difficulty;

	// Check uncles & apply their rewards to state.
	if (rlp[2].itemCount() > 2)
	{
		TooManyUncles ex;
		ex << errinfo_max(2);
		ex << errinfo_got(rlp[2].itemCount());
		BOOST_THROW_EXCEPTION(ex);
	}

	vector<BlockInfo> rewarded;
	h256Hash excluded;
	DEV_TIMED_ABOVE("allKin", 500)
		excluded = _bc.allKinFrom(m_currentBlock.parentHash, 6);
	excluded.insert(m_currentBlock.hash());

	unsigned ii = 0;
	DEV_TIMED_ABOVE("uncleCheck", 500)
		for (auto const& i: rlp[2])
		{
			try
			{
				auto h = sha3(i.data());
				if (excluded.count(h))
				{
					UncleInChain ex;
					ex << errinfo_comment("Uncle in block already mentioned");
					ex << errinfo_unclesExcluded(excluded);
					ex << errinfo_hash256(sha3(i.data()));
					BOOST_THROW_EXCEPTION(ex);
				}
				excluded.insert(h);

				BlockInfo uncle = BlockInfo::fromHeader(i.data(), (_ir & ImportRequirements::CheckUncles) ? CheckEverything : IgnoreNonce,  h);

				BlockInfo uncleParent;
				if (!_bc.isKnown(uncle.parentHash))
					BOOST_THROW_EXCEPTION(UnknownParent());
				uncleParent = BlockInfo(_bc.block(uncle.parentHash));

				if ((bigint)uncleParent.number < (bigint)m_currentBlock.number - 7)
				{
					UncleTooOld ex;
					ex << errinfo_uncleNumber(uncle.number);
					ex << errinfo_currentNumber(m_currentBlock.number);
					BOOST_THROW_EXCEPTION(ex);
				}
				else if (uncle.number == m_currentBlock.number)
				{
					UncleIsBrother ex;
					ex << errinfo_uncleNumber(uncle.number);
					ex << errinfo_currentNumber(m_currentBlock.number);
					BOOST_THROW_EXCEPTION(ex);
				}
				uncle.verifyParent(uncleParent);

				rewarded.push_back(uncle);
				++ii;
			}
			catch (Exception& ex)
			{
				ex << errinfo_uncleIndex(ii);
				throw;
			}
		}

	DEV_TIMED_ABOVE("applyRewards", 500)
		applyRewards(rewarded);

	// Commit all cached state changes to the state trie.
	DEV_TIMED_ABOVE("commit", 500)
		commit();

	// Hash the state trie and check against the state_root hash in m_currentBlock.
	if (m_currentBlock.stateRoot != m_previousBlock.stateRoot && m_currentBlock.stateRoot != rootHash())
	{
		m_db.rollback();
		BOOST_THROW_EXCEPTION(InvalidStateRoot() << Hash256RequirementError(rootHash(), m_currentBlock.stateRoot));
	}

	if (m_currentBlock.gasUsed != gasUsed())
	{
		// Rollback the trie.
		m_db.rollback();
		BOOST_THROW_EXCEPTION(InvalidGasUsed() << RequirementError(bigint(gasUsed()), bigint(m_currentBlock.gasUsed)));
	}

	return tdIncrease;
}

void State::cleanup(bool _fullCommit)
{
	if (_fullCommit)
	{
		paranoia("immediately before database commit", true);

		// Commit the new trie to disk.
		if (isChannelVisible<StateTrace>()) // Avoid calling toHex if not needed
			clog(StateTrace) << "Committing to disk: stateRoot" << m_currentBlock.stateRoot << "=" << rootHash() << "=" << toHex(asBytes(m_db.lookup(rootHash())));

		try {
			EnforceRefs er(m_db, true);
			rootHash();
		}
		catch (BadRoot const&)
		{
			clog(StateChat) << "Trie corrupt! :-(";
			throw;
		}

		m_db.commit();
		if (isChannelVisible<StateTrace>()) // Avoid calling toHex if not needed
			clog(StateTrace) << "Committed: stateRoot" << m_currentBlock.stateRoot << "=" << rootHash() << "=" << toHex(asBytes(m_db.lookup(rootHash())));

		paranoia("immediately after database commit", true);
		m_previousBlock = m_currentBlock;
		m_currentBlock.populateFromParent(m_previousBlock);

		clog(StateTrace) << "finalising enactment. current -> previous, hash is" << m_previousBlock.hash();
	}
	else
		m_db.rollback();

	resetCurrent();
}

void State::uncommitToMine()
{
	if (m_committedToMine)
	{
		m_cache.clear();
		if (!m_transactions.size())
			m_state.setRoot(m_previousBlock.stateRoot);
		else
			m_state.setRoot(m_receipts.back().stateRoot());
		m_db = m_lastTx;
		paranoia("Uncommited to mine", true);
		m_committedToMine = false;
	}
}

bool State::amIJustParanoid(BlockChain const& _bc)
{
	commitToMine(_bc);

	// Update difficulty according to timestamp.
	m_currentBlock.difficulty = m_currentBlock.calculateDifficulty(m_previousBlock);

	// Compile block:
	RLPStream block;
	block.appendList(3);
	m_currentBlock.streamRLP(block, WithNonce);
	block.appendRaw(m_currentTxs);
	block.appendRaw(m_currentUncles);

	State s(*this);
	s.resetCurrent();
	try
	{
		cnote << "PARANOIA root:" << s.rootHash();
//		s.m_currentBlock.populate(&block.out(), false);
//		s.m_currentBlock.verifyInternals(&block.out());
		s.enact(BlockChain::verifyBlock(block.out()), _bc, false);	// don't check nonce for this since we haven't mined it yet.
		s.cleanup(false);
		return true;
	}
	catch (Exception const& _e)
	{
		cwarn << "Bad block: " << diagnostic_information(_e);
	}
	catch (std::exception const& _e)
	{
		cwarn << "Bad block: " << _e.what();
	}

	return false;
}

LogBloom State::logBloom() const
{
	LogBloom ret;
	for (TransactionReceipt const& i: m_receipts)
		ret |= i.bloom();
	return ret;
}

void State::commitToMine(BlockChain const& _bc, bytes const& _extraData)
{
	uncommitToMine();

//	cnote << "Committing to mine on block" << m_previousBlock.hash;
#if  ETH_PARANOIA && 0
	commit();
	cnote << "Pre-reward stateRoot:" << m_state.root();
#endif

	m_lastTx = m_db;

	vector<BlockInfo> uncleBlockHeaders;

	RLPStream unclesData;
	unsigned unclesCount = 0;
	if (m_previousBlock.number != 0)
	{
		// Find great-uncles (or second-cousins or whatever they are) - children of great-grandparents, great-great-grandparents... that were not already uncles in previous generations.
//		cout << "Checking " << m_previousBlock.hash << ", parent=" << m_previousBlock.parentHash << endl;
		h256Hash excluded = _bc.allKinFrom(m_currentBlock.parentHash, 6);
		auto p = m_previousBlock.parentHash;
		for (unsigned gen = 0; gen < 6 && p != _bc.genesisHash() && unclesCount < 2; ++gen, p = _bc.details(p).parent)
		{
			auto us = _bc.details(p).children;
			assert(us.size() >= 1);	// must be at least 1 child of our grandparent - it's our own parent!
			for (auto const& u: us)
				if (!excluded.count(u))	// ignore any uncles/mainline blocks that we know about.
				{
					BlockInfo ubi(_bc.block(u));
					ubi.streamRLP(unclesData, WithNonce);
					++unclesCount;
					uncleBlockHeaders.push_back(ubi);
					if (unclesCount == 2)
						break;
				}
		}
	}

	BytesMap transactionsMap;
	BytesMap receiptsMap;

	RLPStream txs;
	txs.appendList(m_transactions.size());

	for (unsigned i = 0; i < m_transactions.size(); ++i)
	{
		RLPStream k;
		k << i;

		RLPStream receiptrlp;
		m_receipts[i].streamRLP(receiptrlp);
		receiptsMap.insert(std::make_pair(k.out(), receiptrlp.out()));

		RLPStream txrlp;
		m_transactions[i].streamRLP(txrlp);
		transactionsMap.insert(std::make_pair(k.out(), txrlp.out()));

		txs.appendRaw(txrlp.out());
	}

	txs.swapOut(m_currentTxs);

	RLPStream(unclesCount).appendRaw(unclesData.out(), unclesCount).swapOut(m_currentUncles);

	m_currentBlock.transactionsRoot = hash256(transactionsMap);
	m_currentBlock.receiptsRoot = hash256(receiptsMap);
	m_currentBlock.logBloom = logBloom();
	m_currentBlock.sha3Uncles = sha3(m_currentUncles);

	// Apply rewards last of all.
	applyRewards(uncleBlockHeaders);

	// Commit any and all changes to the trie that are in the cache, then update the state root accordingly.
	commit();

//	cnote << "Post-reward stateRoot:" << m_state.root();
//	cnote << m_state;
//	cnote << *this;

	m_currentBlock.gasUsed = gasUsed();
	m_currentBlock.stateRoot = m_state.root();
	m_currentBlock.parentHash = m_previousBlock.hash();
	m_currentBlock.extraData = _extraData;
	if (m_currentBlock.extraData.size() > 32)
		m_currentBlock.extraData.resize(32);

	m_committedToMine = true;
}

void State::completeMine()
{
	cdebug << "Completing mine!";
	// Got it!

	// Compile block:
	RLPStream ret;
	ret.appendList(3);
	m_currentBlock.streamRLP(ret, WithNonce);
	ret.appendRaw(m_currentTxs);
	ret.appendRaw(m_currentUncles);
	ret.swapOut(m_currentBytes);
	m_currentBlock.noteDirty();
	cnote << "Mined " << m_currentBlock.hash() << "(parent: " << m_currentBlock.parentHash << ")";
	StructuredLogger::minedNewBlock(
		m_currentBlock.hash().abridged(),
		m_currentBlock.nonce.abridged(),
		"", //TODO: chain head hash here ??
		m_currentBlock.parentHash.abridged()
	);

	// Quickly reset the transactions.
	// TODO: Leave this in a better state than this limbo, or at least record that it's in limbo.
	m_transactions.clear();
	m_receipts.clear();
	m_transactionSet.clear();
	m_lastTx = m_db;
}

bool State::addressInUse(Address _id) const
{
	ensureCached(_id, false, false);
	auto it = m_cache.find(_id);
	if (it == m_cache.end())
		return false;
	return true;
}

bool State::addressHasCode(Address _id) const
{
	ensureCached(_id, false, false);
	auto it = m_cache.find(_id);
	if (it == m_cache.end())
		return false;
	return it->second.isFreshCode() || it->second.codeHash() != EmptySHA3;
}

u256 State::balance(Address _id) const
{
	ensureCached(_id, false, false);
	auto it = m_cache.find(_id);
	if (it == m_cache.end())
		return 0;
	return it->second.balance();
}

void State::noteSending(Address _id)
{
	ensureCached(_id, false, false);
	auto it = m_cache.find(_id);
	if (asserts(it != m_cache.end()))
	{
		cwarn << "Sending from non-existant account. How did it pay!?!";
		// this is impossible. but we'll continue regardless...
		m_cache[_id] = Account(1, 0);
	}
	else
		it->second.incNonce();
}

void State::addBalance(Address _id, u256 _amount)
{
	ensureCached(_id, false, false);
	auto it = m_cache.find(_id);
	if (it == m_cache.end())
		m_cache[_id] = Account(_amount, Account::NormalCreation);
	else
		it->second.addBalance(_amount);
}

void State::subBalance(Address _id, bigint _amount)
{
	ensureCached(_id, false, false);
	auto it = m_cache.find(_id);
	if (it == m_cache.end() || (bigint)it->second.balance() < _amount)
		BOOST_THROW_EXCEPTION(NotEnoughCash());
	else
		it->second.addBalance(-_amount);
}

Address State::newContract(u256 _balance, bytes const& _code)
{
	auto h = sha3(_code);
	m_db.insert(h, &_code);
	while (true)
	{
		Address ret = Address::random();
		ensureCached(ret, false, false);
		auto it = m_cache.find(ret);
		if (it == m_cache.end())
		{
			m_cache[ret] = Account(0, _balance, EmptyTrie, h, Account::Changed);
			return ret;
		}
	}
}

u256 State::transactionsFrom(Address _id) const
{
	ensureCached(_id, false, false);
	auto it = m_cache.find(_id);
	if (it == m_cache.end())
		return 0;
	else
		return it->second.nonce();
}

u256 State::storage(Address _id, u256 _memory) const
{
	ensureCached(_id, false, false);
	auto it = m_cache.find(_id);

	// Account doesn't exist - exit now.
	if (it == m_cache.end())
		return 0;

	// See if it's in the account's storage cache.
	auto mit = it->second.storageOverlay().find(_memory);
	if (mit != it->second.storageOverlay().end())
		return mit->second;

	// Not in the storage cache - go to the DB.
	SecureTrieDB<h256, OverlayDB> memdb(const_cast<OverlayDB*>(&m_db), it->second.baseRoot());			// promise we won't change the overlay! :)
	string payload = memdb.at(_memory);
	u256 ret = payload.size() ? RLP(payload).toInt<u256>() : 0;
	it->second.setStorage(_memory, ret);
	return ret;
}

unordered_map<u256, u256> State::storage(Address _id) const
{
	unordered_map<u256, u256> ret;

	ensureCached(_id, false, false);
	auto it = m_cache.find(_id);
	if (it != m_cache.end())
	{
		// Pull out all values from trie storage.
		if (it->second.baseRoot())
		{
			SecureTrieDB<h256, OverlayDB> memdb(const_cast<OverlayDB*>(&m_db), it->second.baseRoot());		// promise we won't alter the overlay! :)
			for (auto const& i: memdb)
				ret[i.first] = RLP(i.second).toInt<u256>();
		}

		// Then merge cached storage over the top.
		for (auto const& i: it->second.storageOverlay())
			if (i.second)
				ret[i.first] = i.second;
			else
				ret.erase(i.first);
	}
	return ret;
}

h256 State::storageRoot(Address _id) const
{
	string s = m_state.at(_id);
	if (s.size())
	{
		RLP r(s);
		return r[2].toHash<h256>();
	}
	return EmptyTrie;
}

bytes const& State::code(Address _contract) const
{
	if (!addressHasCode(_contract))
		return NullBytes;
	ensureCached(_contract, true, false);
	return m_cache[_contract].code();
}

h256 State::codeHash(Address _contract) const
{
	if (!addressHasCode(_contract))
		return EmptySHA3;
	if (m_cache[_contract].isFreshCode())
		return sha3(code(_contract));
	return m_cache[_contract].codeHash();
}

bool State::isTrieGood(bool _enforceRefs, bool _requireNoLeftOvers) const
{
	for (int e = 0; e < (_enforceRefs ? 2 : 1); ++e)
		try
		{
			EnforceRefs r(m_db, !!e);
			auto lo = m_state.leftOvers();
			if (!lo.empty() && _requireNoLeftOvers)
			{
				cwarn << "LEFTOVERS" << (e ? "[enforced" : "[unenforced") << "refs]";
				cnote << "Left:" << lo;
				cnote << "Keys:" << m_db.keys();
//				m_state.debugStructure(cerr);
				return false;
			}
			// TODO: Enable once fixed.
/*			for (auto const& i: m_state)
			{
				RLP r(i.second);
				SecureTrieDB<h256, OverlayDB> storageDB(const_cast<OverlayDB*>(&m_db), r[2].toHash<h256>());	// promise not to alter OverlayDB.
				for (auto const& j: storageDB) { (void)j; }
				if (!e && r[3].toHash<h256>() != EmptySHA3 && m_db.lookup(r[3].toHash<h256>()).empty())
					return false;
			}*/
		}
		catch (InvalidTrie const&)
		{
			cwarn << "BAD TRIE" << (e ? "[enforced" : "[unenforced") << "refs]";
			cnote << m_db.keys();
//			m_state.debugStructure(cerr);
			return false;
		}
	return true;
}

#define ETH_VMTIMER 1

ExecutionResult State::execute(LastHashes const& _lh, Transaction const& _t, Permanence _p, OnOpFunc const& _onOp)
{
#if ETH_PARANOIA
	paranoia("start of execution.", true);
	State old(*this);
	auto h = rootHash();
#endif

	// Create and initialize the executive. This will throw fairly cheaply and quickly if the
	// transaction is bad in any way.
	Executive e(*this, _lh, 0);
	ExecutionResult res;
	e.setResultRecipient(res);
	e.initialize(_t);

	// Uncommitting is a non-trivial operation - only do it once we've verified as much of the
	// transaction as possible.
	uncommitToMine();

	// OK - transaction looks valid - execute.
#if ETH_PARANOIA
	ctrace << "Executing" << e.t() << "on" << h;
	ctrace << toHex(e.t().rlp());
#endif
	if (!e.execute())
#if ETH_VMTRACE
	{
		if (isChannelVisible<VMTraceChannel>())
			e.go(e.simpleTrace());
		else
			e.go(_onOp);
	}
#else
		e.go(_onOp);
#endif
	e.finalize();

#if ETH_PARANOIA
	ctrace << "Ready for commit;";
	ctrace << old.diff(*this);
#endif

	if (_p == Permanence::Reverted)
		m_cache.clear();
	else
	{
		commit();
	
#if ETH_PARANOIA && !ETH_FATDB
		ctrace << "Executed; now" << rootHash();
		ctrace << old.diff(*this);
	
		paranoia("after execution commit.", true);
	
		if (e.t().receiveAddress())
		{
			EnforceRefs r(m_db, true);
			if (storageRoot(e.t().receiveAddress()) && m_db.lookup(storageRoot(e.t().receiveAddress())).empty())
			{
				cwarn << "TRIE immediately after execution; no node for receiveAddress";
				BOOST_THROW_EXCEPTION(InvalidTrie());
			}
		}
#endif
	
		// TODO: CHECK TRIE after level DB flush to make sure exactly the same.
	
		// Add to the user-originated transactions that we've executed.
		m_transactions.push_back(e.t());
<<<<<<< HEAD
		m_receipts.push_back(TransactionReceipt(rootHash(), startGasUsed + e.gasUsed(), e.logs()));
=======
		m_receipts.push_back(TransactionReceipt(rootHash(), e.gasUsed(), e.logs()));
>>>>>>> 98ad4c24
		m_transactionSet.insert(e.t().sha3());
	}

	return res;
}

State State::fromPending(unsigned _i) const
{
	State ret = *this;
	ret.m_cache.clear();
	_i = min<unsigned>(_i, m_transactions.size());
	if (!_i)
		ret.m_state.setRoot(m_previousBlock.stateRoot);
	else
		ret.m_state.setRoot(m_receipts[_i - 1].stateRoot());
	while (ret.m_transactions.size() > _i)
	{
		ret.m_transactionSet.erase(ret.m_transactions.back().sha3());
		ret.m_transactions.pop_back();
		ret.m_receipts.pop_back();
	}
	return ret;
}

void State::applyRewards(vector<BlockInfo> const& _uncleBlockHeaders)
{
	u256 r = m_blockReward;
	for (auto const& i: _uncleBlockHeaders)
	{
		addBalance(i.coinbaseAddress, m_blockReward * (8 + i.number - m_currentBlock.number) / 8);
		r += m_blockReward / 32;
	}
	addBalance(m_currentBlock.coinbaseAddress, r);
}

std::ostream& dev::eth::operator<<(std::ostream& _out, State const& _s)
{
	_out << "--- " << _s.rootHash() << std::endl;
	std::set<Address> d;
	std::set<Address> dtr;
	auto trie = SecureTrieDB<Address, OverlayDB>(const_cast<OverlayDB*>(&_s.m_db), _s.rootHash());
	for (auto i: trie)
		d.insert(i.first), dtr.insert(i.first);
	for (auto i: _s.m_cache)
		d.insert(i.first);

	for (auto i: d)
	{
		auto it = _s.m_cache.find(i);
		Account* cache = it != _s.m_cache.end() ? &it->second : nullptr;
		string rlpString = dtr.count(i) ? trie.at(i) : "";
		RLP r(rlpString);
		assert(cache || r);

		if (cache && !cache->isAlive())
			_out << "XXX  " << i << std::endl;
		else
		{
			string lead = (cache ? r ? " *   " : " +   " : "     ");
			if (cache && r && cache->nonce() == r[0].toInt<u256>() && cache->balance() == r[1].toInt<u256>())
				lead = " .   ";

			stringstream contout;

			if ((cache && cache->codeBearing()) || (!cache && r && (h256)r[3] != EmptySHA3))
			{
				std::map<u256, u256> mem;
				std::set<u256> back;
				std::set<u256> delta;
				std::set<u256> cached;
				if (r)
				{
					SecureTrieDB<h256, OverlayDB> memdb(const_cast<OverlayDB*>(&_s.m_db), r[2].toHash<h256>());		// promise we won't alter the overlay! :)
					for (auto const& j: memdb)
						mem[j.first] = RLP(j.second).toInt<u256>(), back.insert(j.first);
				}
				if (cache)
					for (auto const& j: cache->storageOverlay())
					{
						if ((!mem.count(j.first) && j.second) || (mem.count(j.first) && mem.at(j.first) != j.second))
							mem[j.first] = j.second, delta.insert(j.first);
						else if (j.second)
							cached.insert(j.first);
					}
				if (!delta.empty())
					lead = (lead == " .   ") ? "*.*  " : "***  ";

				contout << " @:";
				if (!delta.empty())
					contout << "???";
				else
					contout << r[2].toHash<h256>();
				if (cache && cache->isFreshCode())
					contout << " $" << toHex(cache->code());
				else
					contout << " $" << (cache ? cache->codeHash() : r[3].toHash<h256>());

				for (auto const& j: mem)
					if (j.second)
						contout << std::endl << (delta.count(j.first) ? back.count(j.first) ? " *     " : " +     " : cached.count(j.first) ? " .     " : "       ") << std::hex << nouppercase << std::setw(64) << j.first << ": " << std::setw(0) << j.second ;
					else
						contout << std::endl << "XXX    " << std::hex << nouppercase << std::setw(64) << j.first << "";
			}
			else
				contout << " [SIMPLE]";
			_out << lead << i << ": " << std::dec << (cache ? cache->nonce() : r[0].toInt<u256>()) << " #:" << (cache ? cache->balance() : r[1].toInt<u256>()) << contout.str() << std::endl;
		}
	}
	return _out;
}<|MERGE_RESOLUTION|>--- conflicted
+++ resolved
@@ -1212,6 +1212,7 @@
 	uncommitToMine();
 
 	// OK - transaction looks valid - execute.
+	u256 startGasUsed = e.gasUsed();
 #if ETH_PARANOIA
 	ctrace << "Executing" << e.t() << "on" << h;
 	ctrace << toHex(e.t().rlp());
@@ -1261,11 +1262,7 @@
 	
 		// Add to the user-originated transactions that we've executed.
 		m_transactions.push_back(e.t());
-<<<<<<< HEAD
 		m_receipts.push_back(TransactionReceipt(rootHash(), startGasUsed + e.gasUsed(), e.logs()));
-=======
-		m_receipts.push_back(TransactionReceipt(rootHash(), e.gasUsed(), e.logs()));
->>>>>>> 98ad4c24
 		m_transactionSet.insert(e.t().sha3());
 	}
 
