/*
	This file is part of cpp-ethereum.

	cpp-ethereum is free software: you can redistribute it and/or modify
	it under the terms of the GNU General Public License as published by
	the Free Software Foundation, either version 3 of the License, or
	(at your option) any later version.

	cpp-ethereum is distributed in the hope that it will be useful,
	but WITHOUT ANY WARRANTY; without even the implied warranty of
	MERCHANTABILITY or FITNESS FOR A PARTICULAR PURPOSE.  See the
	GNU General Public License for more details.

	You should have received a copy of the GNU General Public License
	along with cpp-ethereum.  If not, see <http://www.gnu.org/licenses/>.
*/
/** @file Common.h
 * @author Gav Wood <i@gavwood.com>
 * @date 2014
 *
 * Shared algorithms and data types.
 */

#pragma once

// define version
<<<<<<< HEAD
#define ETH_VERSION 0.3.10
=======
#define ETH_VERSION 0.3.11
>>>>>>> 1a59f15f

// way to many uint to size_t warnings in 32 bit build
#ifdef _M_IX86
#pragma warning(disable:4244)
#endif

#ifdef _MSC_VER
#define _ALLOW_KEYWORD_MACROS
#define noexcept throw()
#endif

#include <ctime>
#include <chrono>
#include <array>
#include <map>
#include <unordered_map>
#include <set>
#include <array>
#include <list>
#include <set>
#include <string>
#include <cassert>
#include <sstream>
#include <cstdint>
#include <type_traits>
#include <boost/multiprecision/cpp_int.hpp>
#include <boost/thread.hpp>
#include "vector_ref.h"

// CryptoPP defines byte in the global namespace, so so must we.
using byte = uint8_t;

#define ETH_QUOTED_HELPER(s) #s
#define ETH_QUOTED(s) ETH_QUOTED_HELPER(s)

namespace eth
{

// Binary data types.
using bytes = std::vector<byte>;
using bytesRef = vector_ref<byte>;
using bytesConstRef = vector_ref<byte const>;

// Numeric types.
using bigint = boost::multiprecision::number<boost::multiprecision::cpp_int_backend<>>;
using u256 =  boost::multiprecision::number<boost::multiprecision::cpp_int_backend<256, 256, boost::multiprecision::unsigned_magnitude, boost::multiprecision::unchecked, void>>;
using s256 =  boost::multiprecision::number<boost::multiprecision::cpp_int_backend<256, 256, boost::multiprecision::signed_magnitude, boost::multiprecision::unchecked, void>>;
using u160 =  boost::multiprecision::number<boost::multiprecision::cpp_int_backend<160, 160, boost::multiprecision::unsigned_magnitude, boost::multiprecision::unchecked, void>>;
using s160 =  boost::multiprecision::number<boost::multiprecision::cpp_int_backend<160, 160, boost::multiprecision::signed_magnitude, boost::multiprecision::unchecked, void>>;
using uint = uint64_t;
using sint = int64_t;
using u256s = std::vector<u256>;
using u160s = std::vector<u160>;
using u256Set = std::set<u256>;
using u160Set = std::set<u160>;

template <class T, class Out> inline void toBigEndian(T _val, Out& o_out);
template <class T, class In> inline T fromBigEndian(In const& _bytes);

/// Convert a series of bytes to the corresponding string of hex duplets.
/// @param _w specifies the width of each of the elements. Defaults to two - enough to represent a byte.
/// @example asHex("A\x69") == "4169"
template <class _T>
std::string asHex(_T const& _data, int _w = 2)
{
	std::ostringstream ret;
	for (auto i: _data)
		ret << std::hex << std::setfill('0') << std::setw(_w) << (int)(typename std::make_unsigned<decltype(i)>::type)i;
	return ret.str();
}

/// Converts a (printable) ASCII hex string into the corresponding byte stream.
/// @example fromUserHex("41626261") == asBytes("Abba")
bytes fromUserHex(std::string const& _s);

template <unsigned T> class UnitTest {};

template <unsigned N>
class FixedHash
{
	using Arith = boost::multiprecision::number<boost::multiprecision::cpp_int_backend<N * 8, N * 8, boost::multiprecision::unsigned_magnitude, boost::multiprecision::unchecked, void>>;

public:
	enum { size = N };
	enum ConstructFromPointerType { ConstructFromPointer };

	FixedHash() { m_data.fill(0); }
	FixedHash(Arith const& _arith) { toBigEndian(_arith, m_data); }
	explicit FixedHash(bytes const& _b) { if (_b.size() == N) memcpy(m_data.data(), _b.data(), std::min<uint>(_b.size(), N)); }
	explicit FixedHash(byte const* _bs, ConstructFromPointerType) { memcpy(m_data.data(), _bs, N); }
	explicit FixedHash(std::string const& _user): FixedHash(fromUserHex(_user)) {}

	operator Arith() const { return fromBigEndian<Arith>(m_data); }

	operator bool() const { return ((Arith)*this) != 0; }

	bool operator==(FixedHash const& _c) const { return m_data == _c.m_data; }
	bool operator!=(FixedHash const& _c) const { return m_data != _c.m_data; }
	bool operator<(FixedHash const& _c) const { return m_data < _c.m_data; }

	FixedHash& operator^=(FixedHash const& _c) { for (auto i = 0; i < N; ++i) m_data[i] ^= _c.m_data[i]; return *this; }
	FixedHash operator^(FixedHash const& _c) const { return FixedHash(*this) ^= _c; }
	FixedHash& operator|=(FixedHash const& _c) { for (auto i = 0; i < N; ++i) m_data[i] |= _c.m_data[i]; return *this; }
	FixedHash operator|(FixedHash const& _c) const { return FixedHash(*this) |= _c; }
	FixedHash& operator&=(FixedHash const& _c) { for (auto i = 0; i < N; ++i) m_data[i] &= _c.m_data[i]; return *this; }
	FixedHash operator&(FixedHash const& _c) const { return FixedHash(*this) &= _c; }
	FixedHash& operator~() { for (auto i = 0; i < N; ++i) m_data[i] = ~m_data[i]; return *this; }

	std::string abridged() const { return asHex(ref().cropped(0, 4)) + ".."; }

	byte& operator[](unsigned _i) { return m_data[_i]; }
	byte operator[](unsigned _i) const { return m_data[_i]; }

	bytesRef ref() { return bytesRef(m_data.data(), N); }
	bytesConstRef ref() const { return bytesConstRef(m_data.data(), N); }

	byte* data() { return m_data.data(); }
	byte const* data() const { return m_data.data(); }

	bytes asBytes() const { return bytes(data(), data() + N); }
	std::array<byte, N>& asArray() { return m_data; }
	std::array<byte, N> const& asArray() const { return m_data; }

	// generic std::hash compatible function object
	struct hash
	{
		size_t operator()(FixedHash const& value) const
		{
			size_t h = 0;
			for (auto i: value.m_data)
				h = (h << 5 - h) + i;
			return h;
		}
	};

private:
	std::array<byte, N> m_data;
};


// fast equality for h256
template<> inline bool FixedHash<32>::operator==(FixedHash<32> const& _other) const
{
	const uint64_t* hash1 = (const uint64_t*)this->data();
	const uint64_t* hash2 = (const uint64_t*)_other.data();
	return (hash1[0] == hash2[0]) && (hash1[1] == hash2[1]) && (hash1[2] == hash2[2]) && (hash1[3] == hash2[3]);
}

// fast std::hash compatible hash function object for h256
template<> inline size_t FixedHash<32>::hash::operator()(FixedHash<32> const& value) const
{
	const uint64_t*data = (const uint64_t*)value.data();
	uint64_t hash = data[0];
	hash ^= data[1];
	hash ^= data[2];
	hash ^= data[3];
	return (size_t)hash;
}

template <unsigned N>
inline std::ostream& operator<<(std::ostream& _out, FixedHash<N> const& _h)
{
	_out << std::noshowbase << std::hex << std::setfill('0');
	for (unsigned i = 0; i < N; ++i)
		_out << std::setw(2) << (int)_h[i];
	_out << std::dec;
	return _out;
}

using h512 = FixedHash<64>;
using h256 = FixedHash<32>;
using h160 = FixedHash<20>;
using h256s = std::vector<h256>;
using h160s = std::vector<h160>;
using h256Set = std::set<h256>;
using h160Set = std::set<h160>;

using Secret = h256;
using Public = h512;
using Address = h160;
using Addresses = h160s;

// Map types.
using StringMap = std::map<std::string, std::string>;
using u256Map = std::map<u256, u256>;
using HexMap = std::map<bytes, std::string>;

// Null/Invalid values for convenience.
static const u256 Invalid256 = ~(u256)0;
static const bytes NullBytes;

/// Logging
class NullOutputStream
{
public:
	template <class T> NullOutputStream& operator<<(T const&) { return *this; }
};

extern std::map<std::type_info const*, bool> g_logOverride;

struct ThreadLocalLogName
{
	ThreadLocalLogName(std::string _name) { m_name.reset(new std::string(_name)); };
	boost::thread_specific_ptr<std::string> m_name;
};

extern ThreadLocalLogName t_logThreadName;
inline void setThreadName(char const* _n) { t_logThreadName.m_name.reset(new std::string(_n)); }

struct LogChannel { static const char* name() { return "   "; } static const int verbosity = 1; };
struct LeftChannel: public LogChannel  { static const char* name() { return "<<<"; } };
struct RightChannel: public LogChannel { static const char* name() { return ">>>"; } };
struct WarnChannel: public LogChannel  { static const char* name() { return "!!!"; } static const int verbosity = 0; };
struct NoteChannel: public LogChannel  { static const char* name() { return "***"; } };
struct DebugChannel: public LogChannel { static const char* name() { return "---"; } static const int verbosity = 0; };

extern int g_logVerbosity;
extern std::function<void(std::string const&, char const*)> g_logPost;

void simpleDebugOut(std::string const&, char const* );

template <class Id, bool _AutoSpacing = true>
class LogOutputStream
{
public:
	LogOutputStream(bool _term = true)
	{
		std::type_info const* i = &typeid(Id);
		auto it = g_logOverride.find(i);
		if ((it != g_logOverride.end() && it->second == true) || (it == g_logOverride.end() && Id::verbosity <= g_logVerbosity))
		{
			time_t rawTime = std::chrono::system_clock::to_time_t(std::chrono::system_clock::now());
			char buf[24];
			if (strftime(buf, 24, "%X", localtime(&rawTime)) == 0)
				buf[0] = '\0'; // empty if case strftime fails
			sstr << Id::name() << " [ " << buf << " | " << *(t_logThreadName.m_name.get()) << (_term ? " ] " : "");
		}
	}
	~LogOutputStream() { if (Id::verbosity <= g_logVerbosity) g_logPost(sstr.str(), Id::name()); }
	template <class T> LogOutputStream& operator<<(T const& _t) { if (Id::verbosity <= g_logVerbosity) { if (_AutoSpacing && sstr.str().size() && sstr.str().back() != ' ') sstr << " "; sstr << _t; } return *this; }
	std::stringstream sstr;
};

// Dirties the global namespace, but oh so convenient...
#define cnote eth::LogOutputStream<eth::NoteChannel, true>()
#define cwarn eth::LogOutputStream<eth::WarnChannel, true>()

#define ndebug if (true) {} else eth::NullOutputStream()
#define nlog(X) if (true) {} else eth::NullOutputStream()
#define nslog(X) if (true) {} else eth::NullOutputStream()

#if NDEBUG
#define cdebug ndebug
#else
#define cdebug eth::LogOutputStream<eth::DebugChannel, true>()
#endif

#if NLOG
#define clog(X) nlog(X)
#define cslog(X) nslog(X)
#else
#define clog(X) eth::LogOutputStream<X, true>()
#define cslog(X) eth::LogOutputStream<X, false>()
#endif







/// User-friendly string representation of the amount _b in wei.
std::string formatBalance(u256 _b);

/// Converts arbitrary value to string representation using std::stringstream.
template <class _T>
std::string toString(_T const& _t)
{
	std::ostringstream o;
	o << _t;
	return o.str();
}

/// Converts byte array to a string containing the same (binary) data. Unless
/// the byte array happens to contain ASCII data, this won't be printable.
inline std::string asString(bytes const& _b)
{
	return std::string((char const*)_b.data(), (char const*)(_b.data() + _b.size()));
}

/// Converts a string to a byte array containing the string's (byte) data.
inline bytes asBytes(std::string const& _b)
{
	return bytes((byte const*)_b.data(), (byte const*)(_b.data() + _b.size()));
}

/// Trims a given number of elements from the front of a collection.
/// Only works for POD element types.
template <class _T>
void trimFront(_T& _t, uint _elements)
{
	static_assert(std::is_pod<typename _T::value_type>::value, "");
	memmove(_t.data(), _t.data() + _elements, (_t.size() - _elements) * sizeof(_t[0]));
	_t.resize(_t.size() - _elements);
}

/// Pushes an element on to the front of a collection.
/// Only works for POD element types.
template <class _T, class _U>
void pushFront(_T& _t, _U _e)
{
	static_assert(std::is_pod<typename _T::value_type>::value, "");
	_t.push_back(_e);
	memmove(_t.data() + 1, _t.data(), (_t.size() - 1) * sizeof(_e));
	_t[0] = _e;
}

/// Creates a random, printable, word.
std::string randomWord();

/// Escapes a string into the C-string representation.
/// @p _all if true will escape all characters, not just the unprintable ones.
std::string escaped(std::string const& _s, bool _all = true);

/// Converts a (printable) ASCII hex character into the correspnding integer value.
/// @example fromHex('A') == 10 && fromHex('f') == 15 && fromHex('5') == 5
int fromHex(char _i);

/// Converts a string into the big-endian base-16 stream of integers (NOT ASCII).
/// @example toHex("A")[0] == 4 && toHex("A")[1] == 1
bytes toHex(std::string const& _s);

/// Converts a templated integer value to the big-endian byte-stream represented on a templated collection.
/// The size of the collection object will be unchanged. If it is too small, it will not represent the
/// value properly, if too big then the additional elements will be zeroed out.
/// @a _Out will typically be either std::string or bytes.
/// @a _T will typically by uint, u160, u256 or bigint.
template <class _T, class _Out>
inline void toBigEndian(_T _val, _Out& o_out)
{
	for (auto i = o_out.size(); i-- != 0; _val >>= 8)
		o_out[i] = (typename _Out::value_type)(uint8_t)_val;
}

/// Converts a big-endian byte-stream represented on a templated collection to a templated integer value.
/// @a _In will typically be either std::string or bytes.
/// @a _T will typically by uint, u160, u256 or bigint.
template <class _T, class _In>
inline _T fromBigEndian(_In const& _bytes)
{
	_T ret = 0;
	for (auto i: _bytes)
		ret = (ret << 8) | (byte)(typename std::make_unsigned<typename _In::value_type>::type)i;
	return ret;
}

/// Convenience functions for toBigEndian
inline std::string toBigEndianString(u256 _val) { std::string ret(32, '\0'); toBigEndian(_val, ret); return ret; }
inline std::string toBigEndianString(u160 _val) { std::string ret(20, '\0'); toBigEndian(_val, ret); return ret; }
inline bytes toBigEndian(u256 _val) { bytes ret(32); toBigEndian(_val, ret); return ret; }
inline bytes toBigEndian(u160 _val) { bytes ret(20); toBigEndian(_val, ret); return ret; }

/// Convenience function for toBigEndian.
/// @returns a string just big enough to represent @a _val.
template <class _T>
inline std::string toCompactBigEndianString(_T _val)
{
	int i = 0;
	for (_T v = _val; v; ++i, v >>= 8) {}
	std::string ret(i, '\0');
	toBigEndian(_val, ret);
	return ret;
}

/// Determines the length of the common prefix of the two collections given.
/// @returns the number of elements both @a _t and @a _u share, in order, at the beginning.
/// @example commonPrefix("Hello world!", "Hello, world!") == 5
template <class _T, class _U>
uint commonPrefix(_T const& _t, _U const& _u)
{
	uint s = std::min<uint>(_t.size(), _u.size());
	for (uint i = 0;; ++i)
		if (i == s || _t[i] != _u[i])
			return i;
	return s;
}

/// Convert the given value into h160 (160-bit unsigned integer) using the right 20 bytes.
inline h160 right160(h256 const& _t)
{
	h160 ret;
	memcpy(ret.data(), _t.data() + 12, 20);
	return ret;
}

/// Convert the given value into h160 (160-bit unsigned integer) using the left 20 bytes.
inline h160 left160(h256 const& _t)
{
	h160 ret;
	memcpy(&ret[0], _t.data(), 20);
	return ret;
}

/// Convert the given value into u160 (160-bit unsigned integer) by taking the lowest order 160-bits and discarding the rest.
inline u160 low160(u256 const& _t)
{
	return (u160)(_t & ((((u256)1) << 160) - 1));
}

inline u160 low160(bigint const& _t)
{
	return (u160)(_t & ((((bigint)1) << 160) - 1));
}

/// Convert the given value into u160 (160-bit unsigned integer) by taking the lowest order 160-bits and discarding the rest.
inline u160 high160(u256 const& _t)
{
	return (u160)(_t >> 96);
}


/// Concatenate two vectors of elements. _T must be POD.
template <class _T>
inline std::vector<_T>& operator+=(std::vector<typename std::enable_if<std::is_pod<_T>::value, _T>::type>& _a, std::vector<_T> const& _b)
{
	auto s = _a.size();
	_a.resize(_a.size() + _b.size());
	memcpy(_a.data() + s, _b.data(), _b.size() * sizeof(_T));
	return _a;

}

/// Concatenate two vectors of elements. _T must be POD.
template <class _T>
inline std::vector<_T> operator+(std::vector<typename std::enable_if<std::is_pod<_T>::value, _T>::type> const& _a, std::vector<_T> const& _b)
{
	std::vector<_T> ret(_a);
	return ret += _b;
}

/// SHA-3 convenience routines.
void sha3(bytesConstRef _input, bytesRef _output);
std::string sha3(std::string const& _input, bool _hex);
bytes sha3Bytes(bytesConstRef _input);
inline bytes sha3Bytes(std::string const& _input) { return sha3Bytes((std::string*)&_input); }
inline bytes sha3Bytes(bytes const& _input) { return sha3Bytes((bytes*)&_input); }
h256 sha3(bytesConstRef _input);
inline h256 sha3(bytes const& _input) { return sha3(bytesConstRef((bytes*)&_input)); }
inline h256 sha3(std::string const& _input) { return sha3(bytesConstRef(_input)); }

/// Get information concerning the currency denominations.
std::vector<std::pair<u256, std::string>> const& units();

/// Convert a private key into the public key equivalent.
/// @returns 0 if it's not a valid private key.
Address toAddress(h256 _private);

class KeyPair
{
public:
	KeyPair() {}
	KeyPair(Secret _k);

	static KeyPair create();

	Secret const& secret() const { return m_secret; }
	Secret const& sec() const { return m_secret; }
	Public const& pub() const { return m_public; }

	Address const& address() const { return m_address; }

private:
	Secret m_secret;
	Public m_public;
	Address m_address;
};


static const u256 Uether = ((((u256(1000000000) * 1000000000) * 1000000000) * 1000000000) * 1000000000) * 1000000000;
static const u256 Vether = ((((u256(1000000000) * 1000000000) * 1000000000) * 1000000000) * 1000000000) * 1000000;
static const u256 Dether = ((((u256(1000000000) * 1000000000) * 1000000000) * 1000000000) * 1000000000) * 1000;
static const u256 Nether = (((u256(1000000000) * 1000000000) * 1000000000) * 1000000000) * 1000000000;
static const u256 Yether = (((u256(1000000000) * 1000000000) * 1000000000) * 1000000000) * 1000000;
static const u256 Zether = (((u256(1000000000) * 1000000000) * 1000000000) * 1000000000) * 1000;
static const u256 Eether = ((u256(1000000000) * 1000000000) * 1000000000) * 1000000000;
static const u256 Pether = ((u256(1000000000) * 1000000000) * 1000000000) * 1000000;
static const u256 Tether = ((u256(1000000000) * 1000000000) * 1000000000) * 1000;
static const u256 Gether = (u256(1000000000) * 1000000000) * 1000000000;
static const u256 Mether = (u256(1000000000) * 1000000000) * 1000000;
static const u256 Kether = (u256(1000000000) * 1000000000) * 1000;
static const u256 ether = u256(1000000000) * 1000000000;
static const u256 finney = u256(1000000000) * 1000000;
static const u256 szabo = u256(1000000000) * 1000;
static const u256 Gwei = u256(1000000000);
static const u256 Mwei = u256(1000000);
static const u256 Kwei = u256(1000);
static const u256 wei = u256(1);


// Stream IO



template <class S, class T> struct StreamOut { static S& bypass(S& _out, T const& _t) { _out << _t; return _out; } };
template <class S> struct StreamOut<S, uint8_t> { static S& bypass(S& _out, uint8_t const& _t) { _out << (int)_t; return _out; } };

template <class S, class T>
inline S& streamout(S& _out, std::vector<T> const& _e)
{
	_out << "[";
	if (!_e.empty())
	{
		StreamOut<S, T>::bypass(_out, _e.front());
		for (auto i = ++_e.begin(); i != _e.end(); ++i)
			StreamOut<S, T>::bypass(_out << ",", *i);
	}
	_out << "]";
	return _out;
}

template <class T> inline std::ostream& operator<<(std::ostream& _out, std::vector<T> const& _e) { streamout(_out, _e); return _out; }

template <class S, class T, unsigned Z>
inline S& streamout(S& _out, std::array<T, Z> const& _e)
{
	_out << "[";
	if (!_e.empty())
	{
		StreamOut<S, T>::bypass(_out, _e.front());
		auto i = _e.begin();
		for (++i; i != _e.end(); ++i)
			StreamOut<S, T>::bypass(_out << ",", *i);
	}
	_out << "]";
	return _out;
}
template <class T, unsigned Z> inline std::ostream& operator<<(std::ostream& _out, std::array<T, Z> const& _e) { streamout(_out, _e); return _out; }

template <class S, class T, unsigned long Z>
inline S& streamout(S& _out, std::array<T, Z> const& _e)
{
	_out << "[";
	if (!_e.empty())
	{
		StreamOut<S, T>::bypass(_out, _e.front());
		auto i = _e.begin();
		for (++i; i != _e.end(); ++i)
			StreamOut<S, T>::bypass(_out << ",", *i);
	}
	_out << "]";
	return _out;
}
template <class T, unsigned long Z> inline std::ostream& operator<<(std::ostream& _out, std::array<T, Z> const& _e) { streamout(_out, _e); return _out; }

template <class S, class T>
inline S& streamout(S& _out, std::list<T> const& _e)
{
	_out << "[";
	if (!_e.empty())
	{
		_out << _e.front();
		for (auto i = ++_e.begin(); i != _e.end(); ++i)
			_out << "," << *i;
	}
	_out << "]";
	return _out;
}
template <class T> inline std::ostream& operator<<(std::ostream& _out, std::list<T> const& _e) { streamout(_out, _e); return _out; }

template <class S, class T, class U>
inline S& streamout(S& _out, std::pair<T, U> const& _e)
{
	_out << "(" << _e.first << "," << _e.second << ")";
	return _out;
}
template <class T, class U> inline std::ostream& operator<<(std::ostream& _out, std::pair<T, U> const& _e) { streamout(_out, _e); return _out; }

template <class S, class T1, class T2, class T3>
inline S& streamout(S& _out, std::tuple<T1, T2, T3> const& _t)
{
	_out << "(" << std::get<0>(_t) << "," << std::get<1>(_t) << "," << std::get<2>(_t) << ")";
	return _out;
}
template <class T1, class T2, class T3> inline std::ostream& operator<<(std::ostream& _out, std::tuple<T1, T2, T3> const& _e) { streamout(_out, _e); return _out; }

template <class S, class T, class U>
S& streamout(S& _out, std::map<T, U> const& _v)
{
	if (_v.empty())
		return _out << "{}";
	int i = 0;
	for (auto p: _v)
		_out << (!(i++) ? "{ " : "; ") << p.first << " => " << p.second;
	return _out << " }";
}
template <class T, class U> inline std::ostream& operator<<(std::ostream& _out, std::map<T, U> const& _e) { streamout(_out, _e); return _out; }

template <class S, class T, class U>
S& streamout(S& _out, std::unordered_map<T, U> const& _v)
{
	if (_v.empty())
		return _out << "{}";
	int i = 0;
	for (auto p: _v)
		_out << (!(i++) ? "{ " : "; ") << p.first << " => " << p.second;
	return _out << " }";
}
template <class T, class U> inline std::ostream& operator<<(std::ostream& _out, std::unordered_map<T, U> const& _e) { streamout(_out, _e); return _out; }

template <class S, class T>
S& streamout(S& _out, std::set<T> const& _v)
{
	if (_v.empty())
		return _out << "{}";
	int i = 0;
	for (auto p: _v)
		_out << (!(i++) ? "{ " : ", ") << p;
	return _out << " }";
}
template <class T> inline std::ostream& operator<<(std::ostream& _out, std::set<T> const& _e) { streamout(_out, _e); return _out; }

template <class S, class T>
S& streamout(S& _out, std::multiset<T> const& _v)
{
	if (_v.empty())
		return _out << "{}";
	int i = 0;
	for (auto p: _v)
		_out << (!(i++) ? "{ " : ", ") << p;
	return _out << " }";
}
template <class T> inline std::ostream& operator<<(std::ostream& _out, std::multiset<T> const& _e) { streamout(_out, _e); return _out; }

template <class S, class T, class U>
S& streamout(S& _out, std::multimap<T, U> const& _v)
{
	if (_v.empty())
		return _out << "{}";
	T l;
	int i = 0;
	for (auto p: _v)
		if (!(i++))
			_out << "{ " << (l = p.first) << " => " << p.second;
		else if (l == p.first)
			_out << ", " << p.second;
		else
			_out << "; " << (l = p.first) << " => " << p.second;
	return _out << " }";
}
template <class T, class U> inline std::ostream& operator<<(std::ostream& _out, std::multimap<T, U> const& _e) { streamout(_out, _e); return _out; }

template <class _S, class _T> _S& operator<<(_S& _out, std::shared_ptr<_T> const& _p) { if (_p) _out << "@" << (*_p); else _out << "nullptr"; return _out; }

bytes contents(std::string const& _file);
void writeFile(std::string const& _file, bytes const& _data);

}

namespace std
{
	// forward std::hash<eth::h256> to eth::h256::hash
	template<> struct hash<eth::h256>: eth::h256::hash {};
}<|MERGE_RESOLUTION|>--- conflicted
+++ resolved
@@ -24,11 +24,7 @@
 #pragma once
 
 // define version
-<<<<<<< HEAD
-#define ETH_VERSION 0.3.10
-=======
 #define ETH_VERSION 0.3.11
->>>>>>> 1a59f15f
 
 // way to many uint to size_t warnings in 32 bit build
 #ifdef _M_IX86
