/*
	This file is part of cpp-ethereum.

	cpp-ethereum is free software: you can redistribute it and/or modify
	it under the terms of the GNU General Public License as published by
	the Free Software Foundation, either version 3 of the License, or
	(at your option) any later version.

	cpp-ethereum is distributed in the hope that it will be useful,
	but WITHOUT ANY WARRANTY; without even the implied warranty of
	MERCHANTABILITY or FITNESS FOR A PARTICULAR PURPOSE.  See the
	GNU General Public License for more details.

	You should have received a copy of the GNU General Public License
	along with cpp-ethereum.  If not, see <http://www.gnu.org/licenses/>.
*/
/** @file blockchain.cpp
 * @author Christoph Jentzsch <cj@ethdev.com>, Dimitry Khokhlov <dimitry@ethdev.com>
 * @date 2015
 * Generation of a blockchain tests. Parse blockchain test fillers.
 * Simulating block import checking the post state.
 */

#include <boost/filesystem/operations.hpp>
#include <boost/test/unit_test.hpp>
#include <boost/filesystem.hpp>
#include <libdevcore/FileSystem.h>
#include <libethashseal/Ethash.h>
#include <test/tools/libtesteth/TestHelper.h>
#include <test/tools/libtesteth/BlockChainHelper.h>
#include <test/tools/libtesteth/JsonSpiritHeaders.h>
#include <test/tools/fuzzTesting/fuzzHelper.h>
using namespace std;
using namespace json_spirit;
using namespace dev;
using namespace dev::eth;


namespace dev {

namespace test {

eth::Network TestBlockChain::s_sealEngineNetwork = eth::Network::FrontierTest;

struct ChainBranch
{
	ChainBranch(TestBlock const& _genesis): blockchain(_genesis) { importedBlocks.push_back(_genesis); }
	void reset() { blockchain.reset(importedBlocks.at(0)); }
	void restoreFromHistory(size_t _importBlockNumber)
	{
		//Restore blockchain up to block.number to start new block mining after specific block
		for (size_t i = 1; i < importedBlocks.size(); i++) //0 block is genesis
			if (i < _importBlockNumber)
				blockchain.addBlock(importedBlocks.at(i));
			else
				break;

		//Drop old blocks as we would construct new history
		size_t originalSize = importedBlocks.size();
		for (size_t i = _importBlockNumber; i < originalSize; i++)
			importedBlocks.pop_back();
	}
	TestBlockChain blockchain;
	vector<TestBlock> importedBlocks;	

	static void forceBlockchain(string const& chainname)
	{
		s_tempBlockchainNetwork = dev::test::TestBlockChain::s_sealEngineNetwork;
		if (chainname == "Frontier")
			dev::test::TestBlockChain::s_sealEngineNetwork = eth::Network::FrontierTest;
		else if (chainname == "Homestead")
			dev::test::TestBlockChain::s_sealEngineNetwork = eth::Network::HomesteadTest;
		else if (chainname == "EIP150")
			dev::test::TestBlockChain::s_sealEngineNetwork = eth::Network::EIP150Test;
		else if (chainname == "TestFtoH5")
			dev::test::TestBlockChain::s_sealEngineNetwork = eth::Network::TransitionnetTest;
		else if (chainname == "Byzantium")
			dev::test::TestBlockChain::s_sealEngineNetwork = eth::Network::ByzantiumTest;
		else if (chainname == "Constantinople")
			dev::test::TestBlockChain::s_sealEngineNetwork = eth::Network::ConstantinopleTest;
	}

	static void resetBlockchain()
	{
		dev::test::TestBlockChain::s_sealEngineNetwork = s_tempBlockchainNetwork;
	}

private:
	static eth::Network s_tempBlockchainNetwork;
};

eth::Network ChainBranch::s_tempBlockchainNetwork = eth::Network::MainNetwork;

//Functions that working with test json
void compareBlocks(TestBlock const& _a, TestBlock const& _b);
mArray writeTransactionsToJson(TransactionQueue const& _txsQueue);
mObject writeBlockHeaderToJson(BlockHeader const& _bi);
void overwriteBlockHeaderForTest(mObject const& _blObj, TestBlock& _block, ChainBranch const& _chainBranch);
void overwriteUncleHeaderForTest(mObject& _uncleHeaderObj, TestBlock& _uncle, vector<TestBlock> const& _uncles, ChainBranch const& _chainBranch);
void eraseJsonSectionForInvalidBlock(mObject& _blObj);
void checkJsonSectionForInvalidBlock(mObject& _blObj);
void checkExpectedException(mObject& _blObj, Exception const& _e);
void checkBlocks(TestBlock const& _blockFromFields, TestBlock const& _blockFromRlp, string const& _testname);
bigint calculateMiningReward(u256 const& _blNumber, u256 const& _unNumber1 = 0, u256 const& _unNumber2 = 0);
json_spirit::mObject fillBCTest(json_spirit::mObject const& _input);
void testBCTest(json_spirit::mObject& _o);

//percent output for many tests in one file
json_spirit::mValue doBlockchainTests(json_spirit::mValue const& _v, bool _fillin)
{
	TestOutputHelper::initTest(_v.get_obj().size());	//Count how many tests in the json object (read from .json file)
	json_spirit::mValue ret = doBlockchainTestNoLog(_v, _fillin); //Do the test / test generation
	TestOutputHelper::finishTest(); //Calculate the time of test execution and add it to the log
	return ret;
}

json_spirit::mValue doTransitionTest(json_spirit::mValue const& _input, bool _fillin)
{
	json_spirit::mValue output = _input;
	for (auto& i: output.get_obj())
	{
		string testname = i.first;
		json_spirit::mObject& o = i.second.get_obj();

		BOOST_REQUIRE(o.count("genesisBlockHeader"));
		BOOST_REQUIRE(o.count("pre"));
		BOOST_REQUIRE(o.count("network"));

		dev::test::TestBlockChain::s_sealEngineNetwork = stringToNetId(o["network"].get_str());
		if (test::isDisabledNetwork(dev::test::TestBlockChain::s_sealEngineNetwork))
			continue;

		if (!TestOutputHelper::passTest(testname))
		{
			o.clear(); //don't add irrelevant tests to the final file when filling
			continue;
		}

		if (_fillin)
			o = fillBCTest(o);
		else
			testBCTest(o);
	}
	return output;
}

json_spirit::mValue doBlockchainTestNoLog(json_spirit::mValue const& _input, bool _fillin)
{
	json_spirit::mValue v = _input; // TODO: avoid copying and add only valid fields to the new object.
	map<string, json_spirit::mObject> tests;
	vector<decltype(v.get_obj().begin())> erase_list;

	// range-for is not used because iterators are necessary for removing elements later.
	for (auto i = v.get_obj().begin(); i != v.get_obj().end(); i++)
	{
		string testname = i->first;
		json_spirit::mObject& o = i->second.get_obj();

		//Select test by name if --singletest is set and not filling state tests as blockchain
		if (!Options::get().fillchain && !TestOutputHelper::passTest(testname))
		{
			o.clear(); //don't add irrelevant tests to the final file when filling
			continue;
		}

		BOOST_REQUIRE_MESSAGE(o.count("genesisBlockHeader"),
			"\"genesisBlockHeader\" field is not found. filename: " + TestOutputHelper::testFileName() +
			" testname: " + TestOutputHelper::testName()
		);
		BOOST_REQUIRE_MESSAGE(o.count("pre"),
			"\"pre\" field is not found. filename: " + TestOutputHelper::testFileName() +
			" testname: " + TestOutputHelper::testName()
		);

		if (_fillin)
		{
			//create a blockchain test for each network
			for (auto& network : test::getNetworks())
			{
				if (!Options::get().singleTestNet.empty() && Options::get().singleTestNet != test::netIdToString(network))
					continue;

				dev::test::TestBlockChain::s_sealEngineNetwork = network;
				string newtestname = testname + "_" + test::netIdToString(network);

				json_spirit::mObject jObj = o;
				if (o.count("expect"))
				{
					//prepare the corresponding expect section for the test
					json_spirit::mArray& expects = o["expect"].get_array();
					bool found = false;

					for (auto& expect : expects)
					{
						vector<string> netlist;
						json_spirit::mObject& expectObj = expect.get_obj();
						ImportTest::parseJsonStrValueIntoVector(expectObj["network"], netlist);
						if (std::find(netlist.begin(), netlist.end(), test::netIdToString(network)) != netlist.end() ||
							std::find(netlist.begin(), netlist.end(), "ALL") != netlist.end())
						{
							jObj["expect"] = expectObj["result"];
							found = true;
							break;
						}
					}
					if (!found)
						jObj.erase(jObj.find("expect"));
				}
				TestOutputHelper::setCurrentTestName(newtestname);
				jObj = fillBCTest(jObj);
				jObj["network"] = test::netIdToString(network);
				tests[newtestname] = jObj;
			}

			// will be deleted once after the loop.
			// removing an element while in this loop causes memory corruption.
			erase_list.push_back(i);
		}
		else
		{
			BOOST_REQUIRE_MESSAGE(o.count("network"),
				"\"network\" field is not found. filename: " + TestOutputHelper::testFileName() +
				" testname: " + TestOutputHelper::testName()
			);
			dev::test::TestBlockChain::s_sealEngineNetwork = stringToNetId(o["network"].get_str());
			if (test::isDisabledNetwork(dev::test::TestBlockChain::s_sealEngineNetwork))
				continue;
			testBCTest(o);
		}
	}

	//Delete source test from the json
	for (auto i: erase_list)
		v.get_obj().erase(i);

	//Add generated tests to the result file
	if (_fillin)
	{
		BOOST_CHECK_MESSAGE(v.get_obj().size() == 0, " Test Filler is incorrect. Still having the test source when generating from filler " + TestOutputHelper::testName());
		json_spirit::mObject& obj = v.get_obj();
		for (auto& test : tests)
			obj[test.first] = test.second;
	}
	return v;
}

json_spirit::mObject fillBCTest(json_spirit::mObject const& _input)
{
	json_spirit::mObject output;
	string const& testName = TestOutputHelper::testName();
	TestBlock genesisBlock(_input.at("genesisBlockHeader").get_obj(), _input.at("pre").get_obj());
	genesisBlock.setBlockHeader(genesisBlock.blockHeader());

	TestBlockChain testChain(genesisBlock);
	assert(testChain.interface().isKnown(genesisBlock.blockHeader().hash(WithSeal)));

	output["genesisBlockHeader"] = writeBlockHeaderToJson(genesisBlock.blockHeader());
	output["genesisRLP"] = toHexPrefixed(genesisBlock.bytes());
	BOOST_REQUIRE(_input.count("blocks"));

	mArray blArray;
	size_t importBlockNumber = 0;
	string chainname = "default";
	string chainnetwork = "default";
	std::map<string, ChainBranch*> chainMap = { {chainname , new ChainBranch(genesisBlock)}};

	if (_input.count("noBlockChainHistory") > 0)
		output["noBlockChainHistory"] = _input.at("noBlockChainHistory");

	for (auto const& bl: _input.at("blocks").get_array())
	{
		mObject const& blObjInput = bl.get_obj();
		mObject blObj;
		if (blObjInput.count("blocknumber") > 0)
		{
			importBlockNumber = max((int)toInt(blObjInput.at("blocknumber")), 1);
			blObj["blocknumber"] = blObjInput.at("blocknumber");
		}
		else
			importBlockNumber++;

		if (blObjInput.count("chainname") > 0)
		{
			chainname = blObjInput.at("chainname").get_str();
			blObj["chainname"] = blObjInput.at("chainname");
		}
		else
			chainname = "default";

		if (blObjInput.count("chainnetwork") > 0)
		{
			chainnetwork = blObjInput.at("chainnetwork").get_str();
			blObj["chainnetwork"] = blObjInput.at("chainnetwork");
		}
		else
			chainnetwork = "default";

		// Copy expectException* fields
		for (auto const& field: blObjInput)
			if (field.first.substr(0, 15) == "expectException")
				blObj[field.first] = field.second;

		if (chainMap.count(chainname) > 0)
		{
			if (_input.count("noBlockChainHistory") == 0)
			{
				ChainBranch::forceBlockchain(chainnetwork);
				chainMap[chainname]->reset();
				ChainBranch::resetBlockchain();
				chainMap[chainname]->restoreFromHistory(importBlockNumber);
			}
		}
		else
		{
			ChainBranch::forceBlockchain(chainnetwork);
			chainMap[chainname] = new ChainBranch(genesisBlock);
			ChainBranch::resetBlockchain();
		}

		TestBlock block;
		TestBlockChain& blockchain = chainMap[chainname]->blockchain;
		vector<TestBlock>& importedBlocks = chainMap[chainname]->importedBlocks;

		//Import Transactions
		BOOST_REQUIRE(blObjInput.count("transactions"));
		for (auto const& txObj: blObjInput.at("transactions").get_array())
		{
			TestTransaction transaction(txObj.get_obj());
			block.addTransaction(transaction);
		}

		//Import Uncles
		for (auto const& uHObj: blObjInput.at("uncleHeaders").get_array())
		{
			cnote << "Generating uncle block at test " << testName;
			TestBlock uncle;
			mObject uncleHeaderObj = uHObj.get_obj();
			string uncleChainName = chainname;
			if (uncleHeaderObj.count("chainname") > 0)
				uncleChainName = uncleHeaderObj["chainname"].get_str();

			overwriteUncleHeaderForTest(uncleHeaderObj, uncle, block.uncles(), *chainMap[uncleChainName]);
			block.addUncle(uncle);
		}

		vector<TestBlock> validUncles = blockchain.syncUncles(block.uncles());
		block.setUncles(validUncles);

		if (blObjInput.count("blockHeaderPremine"))
			overwriteBlockHeaderForTest(blObjInput.at("blockHeaderPremine").get_obj(), block, *chainMap[chainname]);

		cnote << "Mining block" <<  importBlockNumber << "for chain" << chainname << "at test " << testName;
		block.mine(blockchain);
		cnote << "Block mined with...";
		cnote << "Transactions: " << block.transactionQueue().topTransactions(100).size();
		cnote << "Uncles: " << block.uncles().size();

		TestBlock alterBlock(block);
		checkBlocks(block, alterBlock, testName);

		if (blObjInput.count("blockHeader"))
			overwriteBlockHeaderForTest(blObjInput.at("blockHeader").get_obj(), alterBlock, *chainMap[chainname]);

		blObj["rlp"] = toHexPrefixed(alterBlock.bytes());
		blObj["blockHeader"] = writeBlockHeaderToJson(alterBlock.blockHeader());

		mArray aUncleList;
		for (auto const& uncle : alterBlock.uncles())
		{
			mObject uncleHeaderObj = writeBlockHeaderToJson(uncle.blockHeader());
			aUncleList.push_back(uncleHeaderObj);
		}
		blObj["uncleHeaders"] = aUncleList;
		blObj["transactions"] = writeTransactionsToJson(alterBlock.transactionQueue());

		compareBlocks(block, alterBlock);
		try
		{
			if (blObjInput.count("expectException"))
				BOOST_ERROR("Deprecated expectException field! " + testName);

			blockchain.addBlock(alterBlock);
			if (testChain.addBlock(alterBlock))
				cnote << "The most recent best Block now is " <<  importBlockNumber << "in chain" << chainname << "at test " << testName;

			bool isException = (blObjInput.count("expectException"+test::netIdToString(test::TestBlockChain::s_sealEngineNetwork))
								|| blObjInput.count("expectExceptionALL"));
			BOOST_REQUIRE_MESSAGE(!isException, "block import expected exception, but no exception was thrown!");

			if (_input.count("noBlockChainHistory") == 0)
			{
				importedBlocks.push_back(alterBlock);
				importedBlocks.back().clearState(); //close the state as it wont be needed. too many open states would lead to exception.
			}
		}
		catch (Exception const& _e)
		{
			cnote << testName + "block import throw an exception: " << diagnostic_information(_e);
			checkExpectedException(blObj, _e);
			eraseJsonSectionForInvalidBlock(blObj);
		}
		catch (std::exception const& _e)
		{
			cnote << testName + "block import throw an exception: " << _e.what();
			cout << testName + "block import thrown std exeption\n";
			eraseJsonSectionForInvalidBlock(blObj);
		}
		catch (...)
		{
			cout << testName + "block import thrown unknown exeption\n";
			eraseJsonSectionForInvalidBlock(blObj);
		}

		blArray.push_back(blObj);  //json data
		this_thread::sleep_for(chrono::seconds(1));
	}//each blocks

	if (_input.count("expect") > 0)
	{
		AccountMaskMap expectStateMap;
		State stateExpect(State::Null);
		ImportTest::importState(_input.at("expect").get_obj(), stateExpect, expectStateMap);
		if (ImportTest::compareStates(stateExpect, testChain.topBlock().state(), expectStateMap, WhenError::Throw))
<<<<<<< HEAD
				cerr << testName << endl;
=======
				cerr << testName << "\n";
		_o.erase(_o.find("expect"));
>>>>>>> 64bad82d
	}

	output["blocks"] = blArray;
	output["postState"] = fillJsonWithState(testChain.topBlock().state());
	output["lastblockhash"] = toHexPrefixed(testChain.topBlock().blockHeader().hash(WithSeal));

	//make all values hex in pre section
	State prestate(State::Null);
	ImportTest::importState(_input.at("pre").get_obj(), prestate);
	output["pre"] = fillJsonWithState(prestate);

	for (auto iterator = chainMap.begin(); iterator != chainMap.end(); iterator++)
		delete iterator->second;

	return output;
}

void testBCTest(json_spirit::mObject& _o)
{
	string testName = TestOutputHelper::testName();
	TestBlock genesisBlock(_o["genesisBlockHeader"].get_obj(), _o["pre"].get_obj());
	TestBlockChain blockchain(genesisBlock);

	TestBlockChain testChain(genesisBlock);
	assert(testChain.interface().isKnown(genesisBlock.blockHeader().hash(WithSeal)));

	if (_o.count("genesisRLP") > 0)
	{
		TestBlock genesisFromRLP(_o["genesisRLP"].get_str());
		checkBlocks(genesisBlock, genesisFromRLP, testName);
	}

	for (auto const& bl: _o["blocks"].get_array())
	{
		mObject blObj = bl.get_obj();
		TestBlock blockFromRlp;
		State const preState = testChain.topBlock().state();
		h256 const preHash = testChain.topBlock().blockHeader().hash();
		try
		{
			TestBlock blRlp(blObj["rlp"].get_str());
			blockFromRlp = blRlp;
			if (blObj.count("blockHeader") == 0)
				blockFromRlp.noteDirty();			//disable blockHeader check in TestBlock
			testChain.addBlock(blockFromRlp);
		}
		// if exception is thrown, RLP is invalid and no blockHeader, Transaction list, or Uncle list should be given
		catch (Exception const& _e)
		{
			cnote << testName + "state sync or block import did throw an exception: " << diagnostic_information(_e);
			checkJsonSectionForInvalidBlock(blObj);
			continue;
		}
		catch (std::exception const& _e)
		{
			cnote << testName + "state sync or block import did throw an exception: " << _e.what();
			checkJsonSectionForInvalidBlock(blObj);
			continue;
		}
		catch (...)
		{
			cnote << testName + "state sync or block import did throw an exception\n";
			checkJsonSectionForInvalidBlock(blObj);
			continue;
		}

		//block from RLP successfully imported. now compare this rlp to test sections
		BOOST_REQUIRE_MESSAGE(blObj.count("blockHeader"),
			"blockHeader field is not found. "
			"filename: " + TestOutputHelper::testFileName() +
			" testname: " + TestOutputHelper::testName()
		);

		//Check Provided Header against block in RLP
		TestBlock blockFromFields(blObj["blockHeader"].get_obj());

		//ImportTransactions
		BOOST_REQUIRE_MESSAGE(blObj.count("transactions"),
			"transactions field is not found. "
			"filename: " + TestOutputHelper::testFileName() +
			" testname: " + TestOutputHelper::testName()
		);
		for (auto const& txObj: blObj["transactions"].get_array())
		{
			TestTransaction transaction(txObj.get_obj());
			blockFromFields.addTransaction(transaction);
		}

		// ImportUncles
		vector<u256> uncleNumbers;
		if (blObj["uncleHeaders"].type() != json_spirit::null_type)
		{
			BOOST_REQUIRE_MESSAGE(blObj["uncleHeaders"].get_array().size() <= 2, "Too many uncle headers in block! " + TestOutputHelper::testName());
			for (auto const& uBlHeaderObj: blObj["uncleHeaders"].get_array())
			{
				mObject uBlH = uBlHeaderObj.get_obj();
				BOOST_REQUIRE((uBlH.size() == 16));

				TestBlock uncle(uBlH);
				blockFromFields.addUncle(uncle);
				uncleNumbers.push_back(uncle.blockHeader().number());
			}
		}

		checkBlocks(blockFromFields, blockFromRlp, testName);

		try
		{
			blockchain.addBlock(blockFromFields);
		}
		catch (Exception const& _e)
		{
			cerr << testName + "Error importing block from fields to blockchain: " << diagnostic_information(_e);
			break;
		}

		//Check that imported block to the chain is equal to declared block from test
		bytes importedblock = testChain.interface().block(blockFromFields.blockHeader().hash(WithSeal));
		TestBlock inchainBlock(toHex(importedblock));
		checkBlocks(inchainBlock, blockFromFields, testName);

		string blockNumber = toString(testChain.interface().number());
		string blockChainName = "default";
		if (blObj.count("chainname") > 0)
			blockChainName = blObj["chainname"].get_str();
		if (blObj.count("blocknumber") > 0)
			blockNumber = blObj["blocknumber"].get_str();

		//check the balance before and after the block according to mining rules
		if (blockFromFields.blockHeader().parentHash() == preHash)
		{
			State const postState = testChain.topBlock().state();
			bigint reward = calculateMiningReward(testChain.topBlock().blockHeader().number(), uncleNumbers.size() >= 1 ? uncleNumbers[0] : 0, uncleNumbers.size() >= 2 ? uncleNumbers[1] : 0);
			ImportTest::checkBalance(preState, postState, reward);
		}
		else
		{
			cnote << "Block Number " << testChain.topBlock().blockHeader().number();
			cnote << "Skipping the balance validation of potential correct block: " << TestOutputHelper::testName();
		}

		cnote << "Tested topblock number" << blockNumber << "for chain " << blockChainName << testName;

	}//allBlocks

	//Check lastblock hash
	BOOST_REQUIRE((_o.count("lastblockhash") > 0));
	string lastTrueBlockHash = toHexPrefixed(testChain.topBlock().blockHeader().hash(WithSeal));
	BOOST_CHECK_MESSAGE(lastTrueBlockHash == _o["lastblockhash"].get_str(),
			testName + "Boost check: lastblockhash does not match " + lastTrueBlockHash + " expected: " + _o["lastblockhash"].get_str());

	//Check final state (just to be sure)
	BOOST_CHECK_MESSAGE(toString(testChain.topBlock().state().rootHash()) ==
						toString(blockchain.topBlock().state().rootHash()),
						testName + "State root in chain from RLP blocks != State root in chain from Field blocks!");

	State postState(State::Null); //Compare post states
	BOOST_REQUIRE((_o.count("postState") > 0));
	ImportTest::importState(_o["postState"].get_obj(), postState);
	ImportTest::compareStates(postState, testChain.topBlock().state());
	ImportTest::compareStates(postState, blockchain.topBlock().state());
}

bigint calculateMiningReward(u256 const& _blNumber, u256 const& _unNumber1, u256 const& _unNumber2)
{
	unique_ptr<SealEngineFace> se(ChainParams(genesisInfo(test::TestBlockChain::s_sealEngineNetwork)).createSealEngine());
	bigint baseReward = se->chainParams().blockReward;
	bigint reward = baseReward;
	//INCLUDE_UNCLE = BASE_REWARD / 32
	//UNCLE_REWARD  = BASE_REWARD * (8 - Bn + Un) / 8
	if (_unNumber1 != 0)
	{
		reward += baseReward * (8 - _blNumber + _unNumber1) / 8;
		reward += baseReward / 32;
	}
	if (_unNumber2 != 0)
	{
		reward += baseReward * (8 - _blNumber + _unNumber2) / 8;
		reward += baseReward / 32;
	}
	return reward;
}

//TestFunction
void overwriteBlockHeaderForTest(mObject const& _blObj, TestBlock& _block, ChainBranch const& _chainBranch)
{
	//_blObj  - json object with header data
	//_block  - which header would be overwritten
	//_parentHeader - parent blockheader

	vector<TestBlock> const& importedBlocks = _chainBranch.importedBlocks;
	const SealEngineFace* sealEngine = _chainBranch.blockchain.interface().sealEngine();

	BlockHeader tmp;
	BlockHeader const& header = _block.blockHeader();
	auto ho = _blObj;
	if (ho.size() != 14)
	{
		tmp = constructHeader(
			ho.count("parentHash") ? h256(ho["parentHash"].get_str()) : header.parentHash(),
			ho.count("uncleHash") ? h256(ho["uncleHash"].get_str()) : header.sha3Uncles(),
			ho.count("coinbase") ? Address(ho["coinbase"].get_str()) : header.author(),
			ho.count("stateRoot") ? h256(ho["stateRoot"].get_str()): header.stateRoot(),
			ho.count("transactionsTrie") ? h256(ho["transactionsTrie"].get_str()) : header.transactionsRoot(),
			ho.count("receiptTrie") ? h256(ho["receiptTrie"].get_str()) : header.receiptsRoot(),
			ho.count("bloom") ? LogBloom(ho["bloom"].get_str()) : header.logBloom(),
			ho.count("difficulty") ? toInt(ho["difficulty"]) :
									 ho.count("relDifficulty") ? header.difficulty() + toInt(ho["relDifficulty"]) : header.difficulty(),
			ho.count("number") ? toInt(ho["number"]) : header.number(),
			ho.count("gasLimit") ? toInt(ho["gasLimit"]) : header.gasLimit(),
			ho.count("gasUsed") ? toInt(ho["gasUsed"]) : header.gasUsed(),
			ho.count("timestamp") ? toInt(ho["timestamp"]) : header.timestamp(),
			ho.count("extraData") ? importByteArray(ho["extraData"].get_str()) : header.extraData());

		//Set block to update this parameters before mining the actual block
		_block.setPremine(ho.count("parentHash") ? "parentHash" : "");
		_block.setPremine(ho.count("uncleHash") ? "uncleHash" : "");
		_block.setPremine(ho.count("coinbase") ? "coinbase" : "");
		_block.setPremine(ho.count("stateRoot") ? "stateRoot" : "");
		_block.setPremine(ho.count("transactionsTrie") ? "transactionsTrie" : "");
		_block.setPremine(ho.count("receiptTrie") ? "receiptTrie" : "");
		_block.setPremine(ho.count("bloom") ? "bloom" : "");
		_block.setPremine(ho.count("difficulty") ? "difficulty" : "");
		_block.setPremine(ho.count("number") ? "number" : "");
		_block.setPremine(ho.count("gasLimit") ? "gasLimit" : "");
		_block.setPremine(ho.count("gasUsed") ? "gasUsed" : "");
		_block.setPremine(ho.count("timestamp") ? "timestamp" : "");
		_block.setPremine(ho.count("extraData") ? "extraData" : "");

		if (ho.count("RelTimestamp"))
		{
			BlockHeader parentHeader = importedBlocks.at(importedBlocks.size() - 1).blockHeader();
			tmp.setTimestamp(toInt(ho["RelTimestamp"]) + parentHeader.timestamp());
			tmp.setDifficulty(((const Ethash*)sealEngine)->calculateDifficulty(tmp, parentHeader));
		}

		Ethash::setMixHash(tmp, ho.count("mixHash") ? h256(ho["mixHash"].get_str()) : Ethash::mixHash(header));
		Ethash::setNonce(tmp, ho.count("nonce") ? Nonce(ho["nonce"].get_str()) : Ethash::nonce(header));
		tmp.noteDirty();
	}
	else
		tmp = TestBlock(ho).blockHeader();	// take the blockheader as is

	if (ho.count("populateFromBlock"))
	{
		size_t number = (size_t)toInt(ho.at("populateFromBlock"));
		ho.erase("populateFromBlock");
		if (number < importedBlocks.size())
		{
			BlockHeader parentHeader = importedBlocks.at(number).blockHeader();
			sealEngine->populateFromParent(tmp, parentHeader);
		}
		else
		{
			cerr << TestOutputHelper::testName() + "Could not populate blockHeader from block: there are no block with number!" << TestOutputHelper::testName() << "\n";
		}
	}

	if (ho.count("mixHash") || ho.count("nonce") || !ho.count("updatePoW"))
	{
		_block.setBlockHeader(tmp);
		_block.noteDirty(); //disable integrity check in test block
	}
	else
	{
		_block.setBlockHeader(tmp);
		_block.updateNonce(_chainBranch.blockchain);
	}
}

void overwriteUncleHeaderForTest(mObject& uncleHeaderObj, TestBlock& uncle, std::vector<TestBlock> const& uncles, ChainBranch const& _chainBranch)
{
	//uncleHeaderObj - json Uncle header with additional option fields
	//uncle			 - uncle Block to overwrite
	//uncles		 - previously imported uncles
	//importedBlocks - blocks already included in BlockChain
	vector<TestBlock> const& importedBlocks = _chainBranch.importedBlocks;
	const SealEngineFace* sealEngine = _chainBranch.blockchain.interface().sealEngine();

	if (uncleHeaderObj.count("sameAsPreviousSibling"))
	{
		uncleHeaderObj.erase("sameAsPreviousSibling");
		if (uncles.size())
			uncle = uncles.at(uncles.size() - 1);
		else
			cerr << TestOutputHelper::testName() + "Could not create uncle sameAsPreviousSibling: there are no siblings!";
		return;
	}

	if (uncleHeaderObj.count("sameAsBlock"))
	{
		size_t number = (size_t)toInt(uncleHeaderObj.at("sameAsBlock"));
		uncleHeaderObj.erase("sameAsBlock");

		if (number < importedBlocks.size())
			uncle = importedBlocks.at(number);
		else
			cerr << TestOutputHelper::testName() + "Could not create uncle sameAsBlock: there are no block with number " << number;
		return;
	}

	if (uncleHeaderObj.count("sameAsPreviousBlockUncle"))
	{
		size_t number = (size_t)toInt(uncleHeaderObj.at("sameAsPreviousBlockUncle"));
		uncleHeaderObj.erase("sameAsPreviousBlockUncle");
		if (number < importedBlocks.size())
		{
			vector<TestBlock> prevBlockUncles = importedBlocks.at(number).uncles();
			if (prevBlockUncles.size())
				uncle = prevBlockUncles[0];  //exact uncle??
			else
				cerr << TestOutputHelper::testName() + "Could not create uncle sameAsPreviousBlockUncle: previous block has no uncles!" << TestOutputHelper::testName() << "\n";
		}
		else
			cerr << TestOutputHelper::testName() + "Could not create uncle sameAsPreviousBlockUncle: there are no block imported!" << TestOutputHelper::testName() << "\n";
		return;
	}

	string overwrite = "false";
	if (uncleHeaderObj.count("overwriteAndRedoPoW"))
	{
		overwrite = uncleHeaderObj.at("overwriteAndRedoPoW").get_str();
		uncleHeaderObj.erase("overwriteAndRedoPoW");
	}

	//construct actual block
	BlockHeader uncleHeader;
	if (uncleHeaderObj.count("populateFromBlock"))
	{
		uncleHeader.setTimestamp((u256)time(0));
		size_t number = (size_t)toInt(uncleHeaderObj.at("populateFromBlock"));
		uncleHeaderObj.erase("populateFromBlock");
		if (number < importedBlocks.size())
		{
			sealEngine->populateFromParent(uncleHeader, importedBlocks.at(number).blockHeader());
			//Set Default roots for empty block
			//m_transactionsRoot = _t; m_receiptsRoot = _r; m_sha3Uncles = _u; m_stateRoot = _s;
			uncleHeader.setRoots((h256)fromHex("56e81f171bcc55a6ff8345e692c0f86e5b48e01b996cadc001622fb5e363b421"),
								 (h256)fromHex("56e81f171bcc55a6ff8345e692c0f86e5b48e01b996cadc001622fb5e363b421"),
								 (h256)fromHex("1dcc4de8dec75d7aab85b567b6ccd41ad312451b948a7413f0a142fd40d49347"),
								 uncleHeader.stateRoot()
								 );

			if (uncleHeaderObj.count("RelTimestamp"))
			{
				BlockHeader parentHeader = importedBlocks.at(number).blockHeader();
				uncleHeader.setTimestamp(toInt(uncleHeaderObj["RelTimestamp"]) + parentHeader.timestamp());
				uncleHeader.setDifficulty(((const Ethash*)sealEngine)->calculateDifficulty(uncleHeader, parentHeader));
				uncleHeaderObj.erase("RelTimestamp");
			}
		}
		else
			cerr << TestOutputHelper::testName() + "Could not create uncle populateFromBlock: there are no block with number " << number << TestOutputHelper::testName() << "\n";
	}
	else
	{
		uncle = TestBlock(uncleHeaderObj);
		uncleHeader = uncle.blockHeader();
	}

	if (overwrite != "false")
	{
		uncleHeader = constructHeader(
			overwrite == "parentHash" ? h256(uncleHeaderObj.at("parentHash").get_str()) : uncleHeader.parentHash(),
			uncleHeader.sha3Uncles(),
			overwrite == "coinbase" ? Address(uncleHeaderObj.at("coinbase").get_str()) : uncleHeader.author(),
			overwrite == "stateRoot" ? h256(uncleHeaderObj.at("stateRoot").get_str()) : uncleHeader.stateRoot(),
			uncleHeader.transactionsRoot(),
			uncleHeader.receiptsRoot(),
			uncleHeader.logBloom(),
			overwrite == "difficulty" ? toInt(uncleHeaderObj.at("difficulty"))
									  :	overwrite == "timestamp" ? ((const Ethash*)sealEngine)->calculateDifficulty(uncleHeader, importedBlocks.at((size_t)uncleHeader.number() - 1).blockHeader())
																 : uncleHeader.difficulty(),
			overwrite == "number" ? toInt(uncleHeaderObj.at("number")) : uncleHeader.number(),
			overwrite == "gasLimit" ? toInt(uncleHeaderObj.at("gasLimit")) : uncleHeader.gasLimit(),
			overwrite == "gasUsed" ? toInt(uncleHeaderObj.at("gasUsed")) : uncleHeader.gasUsed(),
			overwrite == "timestamp" ? toInt(uncleHeaderObj.at("timestamp")) : uncleHeader.timestamp(),
			overwrite == "extraData" ? fromHex(uncleHeaderObj.at("extraData").get_str()) : uncleHeader.extraData());
	}

	uncle.setBlockHeader(uncleHeader);
	uncle.updateNonce(_chainBranch.blockchain);

	if (overwrite == "nonce" || overwrite == "mixHash")
	{
		if (overwrite == "nonce")
			Ethash::setNonce(uncleHeader, Nonce(uncleHeaderObj["nonce"].get_str()));
		if (overwrite == "mixHash")
			Ethash::setMixHash(uncleHeader, h256(uncleHeaderObj["mixHash"].get_str()));

		uncle.setBlockHeader(uncleHeader);
	}
}

void compareBlocks(TestBlock const& _a, TestBlock const& _b)
{
	if (sha3(RLP(_a.bytes())[0].data()) != sha3(RLP(_b.bytes())[0].data()))
	{
		cnote << "block header mismatch\n";
		cnote << toHex(RLP(_a.bytes())[0].data()) << "vs" << toHex(RLP(_b.bytes())[0].data());
	}

	if (sha3(RLP(_a.bytes())[1].data()) != sha3(RLP(_b.bytes())[1].data()))
		cnote << "txs mismatch\n";

	if (sha3(RLP(_a.bytes())[2].data()) != sha3(RLP(_b.bytes())[2].data()))
		cnote << "uncle list mismatch\n" << RLP(_a.bytes())[2].data() << "\n" << RLP(_b.bytes())[2].data();
}

mArray writeTransactionsToJson(TransactionQueue const& _txsQueue)
{
	Transactions const& txs = _txsQueue.topTransactions(std::numeric_limits<unsigned>::max());
	mArray txArray;
	for (auto const& txi: txs)
	{
		mObject txObject = fillJsonWithTransaction(txi);
		txArray.push_back(txObject);
	}
	return txArray;
}

mObject writeBlockHeaderToJson(BlockHeader const& _bi)
{
	mObject o;
	o["parentHash"] = toString(_bi.parentHash());
	o["uncleHash"] = toString(_bi.sha3Uncles());
	o["coinbase"] = toString(_bi.author());
	o["stateRoot"] = toString(_bi.stateRoot());
	o["transactionsTrie"] = toString(_bi.transactionsRoot());
	o["receiptTrie"] = toString(_bi.receiptsRoot());
	o["bloom"] = toString(_bi.logBloom());
	o["difficulty"] = toCompactHexPrefixed(_bi.difficulty(), 1);
	o["number"] = toCompactHexPrefixed(_bi.number(), 1);
	o["gasLimit"] = toCompactHexPrefixed(_bi.gasLimit(), 1);
	o["gasUsed"] = toCompactHexPrefixed(_bi.gasUsed(), 1);
	o["timestamp"] = toCompactHexPrefixed(_bi.timestamp(), 1);
	o["extraData"] = (_bi.extraData().size()) ? toHexPrefixed(_bi.extraData()) : "";
	o["mixHash"] = toString(Ethash::mixHash(_bi));
	o["nonce"] = toString(Ethash::nonce(_bi));
	o["hash"] = toString(_bi.hash());
	ImportTest::makeAllFieldsHex(o, true);
	return o;
}

void checkExpectedException(mObject& _blObj, Exception const& _e)
{
	string exWhat {	_e.what() };
	bool isNetException = (_blObj.count("expectException"+test::netIdToString(test::TestBlockChain::s_sealEngineNetwork)) > 0);
	bool isAllNetException = (_blObj.count("expectExceptionALL") > 0);

	BOOST_REQUIRE_MESSAGE(isNetException || isAllNetException, TestOutputHelper::testName() + " block import thrown unexpected Excpetion! (" + exWhat + ")");

	string exExpect;
	if (isNetException)
		exExpect = _blObj.at("expectException"+test::netIdToString(test::TestBlockChain::s_sealEngineNetwork)).get_str();
	if (isAllNetException)
		exExpect = _blObj.at("expectExceptionALL").get_str();

	BOOST_REQUIRE_MESSAGE(exWhat.find(exExpect) != string::npos, TestOutputHelper::testName() + " block import expected another exeption: " + exExpect + ", but got: " + exWhat);
}

void checkJsonSectionForInvalidBlock(mObject& _blObj)
{
	BOOST_CHECK_MESSAGE(_blObj.count("blockHeader") == 0,
			"blockHeader field is found in the should-be invalid block. "
			"filename: " + TestOutputHelper::testFileName() +
			" testname: " + TestOutputHelper::testName()
	);
	BOOST_CHECK_MESSAGE(_blObj.count("transactions") == 0,
			"transactions field is found in the should-be invalid block. "
			"filename: " + TestOutputHelper::testFileName() +
			" testname: " + TestOutputHelper::testName()
	);
	BOOST_CHECK_MESSAGE(_blObj.count("uncleHeaders") == 0,
			"uncleHeaders field is found in the should-be invalid block. "
			"filename: " + TestOutputHelper::testFileName() +
			" testname: " + TestOutputHelper::testName()
	);
}

void eraseJsonSectionForInvalidBlock(mObject& _blObj)
{
	// if exception is thrown, RLP is invalid and no blockHeader, Transaction list, or Uncle list should be given
	cnote << TestOutputHelper::testName() + " block is invalid!\n";
	_blObj.erase(_blObj.find("blockHeader"));
	_blObj.erase(_blObj.find("uncleHeaders"));
	_blObj.erase(_blObj.find("transactions"));
}

void checkBlocks(TestBlock const& _blockFromFields, TestBlock const& _blockFromRlp, string const& _testname)
{
	BlockHeader const& blockHeaderFromFields = _blockFromFields.blockHeader();
	BlockHeader const& blockFromRlp = _blockFromRlp.blockHeader();

	BOOST_CHECK_MESSAGE(blockHeaderFromFields.hash(WithoutSeal) == blockFromRlp.hash(WithoutSeal), _testname + "hash in given RLP not matching the block hash!");
	BOOST_CHECK_MESSAGE(blockHeaderFromFields.parentHash() == blockFromRlp.parentHash(), _testname + "parentHash in given RLP not matching the block parentHash!");
	BOOST_CHECK_MESSAGE(blockHeaderFromFields.sha3Uncles() == blockFromRlp.sha3Uncles(), _testname + "sha3Uncles in given RLP not matching the block sha3Uncles!");
	BOOST_CHECK_MESSAGE(blockHeaderFromFields.author() == blockFromRlp.author(), _testname + "author in given RLP not matching the block author!");
	BOOST_CHECK_MESSAGE(blockHeaderFromFields.stateRoot() == blockFromRlp.stateRoot(), _testname + "stateRoot in given RLP not matching the block stateRoot!");
	BOOST_CHECK_MESSAGE(blockHeaderFromFields.transactionsRoot() == blockFromRlp.transactionsRoot(), _testname + "transactionsRoot in given RLP not matching the block transactionsRoot!");
	BOOST_CHECK_MESSAGE(blockHeaderFromFields.receiptsRoot() == blockFromRlp.receiptsRoot(), _testname + "receiptsRoot in given RLP not matching the block receiptsRoot!");
	BOOST_CHECK_MESSAGE(blockHeaderFromFields.logBloom() == blockFromRlp.logBloom(), _testname + "logBloom in given RLP not matching the block logBloom!");
	BOOST_CHECK_MESSAGE(blockHeaderFromFields.difficulty() == blockFromRlp.difficulty(), _testname + "difficulty in given RLP not matching the block difficulty!");
	BOOST_CHECK_MESSAGE(blockHeaderFromFields.number() == blockFromRlp.number(), _testname + "number in given RLP not matching the block number!");
	BOOST_CHECK_MESSAGE(blockHeaderFromFields.gasLimit() == blockFromRlp.gasLimit(),"testname + gasLimit in given RLP not matching the block gasLimit!");
	BOOST_CHECK_MESSAGE(blockHeaderFromFields.gasUsed() == blockFromRlp.gasUsed(), _testname + "gasUsed in given RLP not matching the block gasUsed!");
	BOOST_CHECK_MESSAGE(blockHeaderFromFields.timestamp() == blockFromRlp.timestamp(), _testname + "timestamp in given RLP not matching the block timestamp!");
	BOOST_CHECK_MESSAGE(blockHeaderFromFields.extraData() == blockFromRlp.extraData(), _testname + "extraData in given RLP not matching the block extraData!");
	//BOOST_CHECK_MESSAGE(Ethash::mixHash(blockHeaderFromFields) == Ethash::mixHash(blockFromRlp), _testname + "mixHash in given RLP not matching the block mixHash!");
	//BOOST_CHECK_MESSAGE(Ethash::nonce(blockHeaderFromFields) == Ethash::nonce(blockFromRlp), _testname + "nonce in given RLP not matching the block nonce!");

	BOOST_CHECK_MESSAGE(blockHeaderFromFields == blockFromRlp, _testname + "However, blockHeaderFromFields != blockFromRlp!");

	vector<TestTransaction> const& txsFromField = _blockFromFields.testTransactions();
	vector<TestTransaction> const& txsFromRlp = _blockFromRlp.testTransactions();
	BOOST_CHECK_MESSAGE(txsFromRlp.size() == txsFromField.size(), _testname + "transaction list size does not match");

	for (size_t i = 0; i < txsFromField.size(); ++i)
	{
		Transaction const& trField = txsFromField.at(i).transaction();
		Transaction const& trRlp = txsFromRlp.at(i).transaction();

		BOOST_CHECK_MESSAGE(trField.data() == trRlp.data(), _testname + "transaction data in rlp and in field do not match");
		BOOST_CHECK_MESSAGE(trField.gas() == trRlp.gas(), _testname + "transaction gasLimit in rlp and in field do not match");
		BOOST_CHECK_MESSAGE(trField.gasPrice() == trRlp.gasPrice(), _testname + "transaction gasPrice in rlp and in field do not match");
		BOOST_CHECK_MESSAGE(trField.nonce() == trRlp.nonce(), _testname + "transaction nonce in rlp and in field do not match");
		BOOST_CHECK_MESSAGE(trField.signature().r == trRlp.signature().r, _testname + "transaction r in rlp and in field do not match");
		BOOST_CHECK_MESSAGE(trField.signature().s == trRlp.signature().s, _testname + "transaction s in rlp and in field do not match");
		BOOST_CHECK_MESSAGE(trField.signature().v == trRlp.signature().v, _testname + "transaction v in rlp and in field do not match");
		BOOST_CHECK_MESSAGE(trField.receiveAddress() == trRlp.receiveAddress(), _testname + "transaction receiveAddress in rlp and in field do not match");
		BOOST_CHECK_MESSAGE(trField.value() == trRlp.value(), _testname + "transaction receiveAddress in rlp and in field do not match");

		BOOST_CHECK_MESSAGE(trField == trRlp, _testname + "transactions from  rlp and transaction from field do not match");
		BOOST_CHECK_MESSAGE(trField.rlp() == trRlp.rlp(), _testname + "transactions rlp do not match");
	}

	vector<TestBlock> const& unclesFromField = _blockFromFields.uncles();
	vector<TestBlock> const& unclesFromRlp = _blockFromRlp.uncles();
	BOOST_REQUIRE_EQUAL(unclesFromField.size(), unclesFromRlp.size());
	for (size_t i = 0; i < unclesFromField.size(); ++i)
		BOOST_CHECK_MESSAGE(unclesFromField.at(i).blockHeader() == unclesFromRlp.at(i).blockHeader(), _testname + "block header in rlp and in field do not match at uncles");
}

//namespaces
}
}<|MERGE_RESOLUTION|>--- conflicted
+++ resolved
@@ -421,12 +421,7 @@
 		State stateExpect(State::Null);
 		ImportTest::importState(_input.at("expect").get_obj(), stateExpect, expectStateMap);
 		if (ImportTest::compareStates(stateExpect, testChain.topBlock().state(), expectStateMap, WhenError::Throw))
-<<<<<<< HEAD
-				cerr << testName << endl;
-=======
 				cerr << testName << "\n";
-		_o.erase(_o.find("expect"));
->>>>>>> 64bad82d
 	}
 
 	output["blocks"] = blArray;
