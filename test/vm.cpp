/*
	This file is part of cpp-ethereum.

	cpp-ethereum is free software: you can redistribute it and/or modify
	it under the terms of the GNU General Public License as published by
	the Free Software Foundation, either version 3 of the License, or
	(at your option) any later version.

	cpp-ethereum is distributed in the hope that it will be useful,
	but WITHOUT ANY WARRANTY; without even the implied warranty of
	MERCHANTABILITY or FITNESS FOR A PARTICULAR PURPOSE.  See the
	GNU General Public License for more details.

	You should have received a copy of the GNU General Public License
	along with cpp-ethereum.  If not, see <http://www.gnu.org/licenses/>.
*/
/** @file vm.cpp
 * @author Gav Wood <i@gavwood.com>
 * @date 2014
 * vm test functions.
 */

<<<<<<< HEAD
#include "vm.h"
#include <libdevcore/CommonIO.h>
#include <libevmjit/VM.h>
=======
>>>>>>> e34f3a4c
#include <boost/filesystem/path.hpp>
#include "vm.h"

//#define FILL_TESTS

using namespace std;
using namespace json_spirit;
using namespace dev;
using namespace dev::eth;
using namespace dev::test;

FakeExtVM::FakeExtVM(eth::BlockInfo const& _previousBlock, eth::BlockInfo const& _currentBlock, unsigned _depth):			/// TODO: XXX: remove the default argument & fix.
	ExtVMFace(Address(), Address(), Address(), 0, 1, bytesConstRef(), bytesConstRef(), _previousBlock, _currentBlock, _depth) {}

h160 FakeExtVM::create(u256 _endowment, u256* _gas, bytesConstRef _init, OnOpFunc const&)
{
	Transaction t;
	t.value = _endowment;
	t.gasPrice = gasPrice;
	t.gas = *_gas;
	t.data = _init.toBytes();

	m_s.noteSending(myAddress);
	m_ms.internal.resize(m_ms.internal.size() + 1);
<<<<<<< HEAD
	auto ret = m_s.create(myAddress, _endowment, gasPrice, _gas, _init, origin, &suicides, &m_ms ? &(m_ms.internal.back()) : nullptr, {}, 1);
=======
	auto ret = m_s.create(myAddress, _endowment, gasPrice, _gas, _init, origin, &sub, &m_ms ? &(m_ms.internal.back()) : nullptr, {}, 1);
>>>>>>> e34f3a4c
	if (!m_ms.internal.back().from)
		m_ms.internal.pop_back();

	if (get<0>(addresses[myAddress]) >= _endowment)
	{
		get<1>(addresses[myAddress])++;
		get<0>(addresses[ret]) = _endowment;
		get<3>(addresses[ret]) = m_s.code(ret);
	}

	t.type = eth::Transaction::ContractCreation;
	callcreates.push_back(t);
	return ret;
}

<<<<<<< HEAD
bool FakeExtVM::call(Address _receiveAddress, u256 _value, bytesConstRef _data, u256* _gas, bytesRef _out, OnOpFunc const&, Address _myAddressOverride = Address(), Address _codeAddressOverride = Address())
=======
bool FakeExtVM::call(Address _receiveAddress, u256 _value, bytesConstRef _data, u256* _gas, bytesRef _out, OnOpFunc const&, Address _myAddressOverride, Address _codeAddressOverride)
>>>>>>> e34f3a4c
{
	u256 contractgas = 0xffff;

	Transaction t;
	t.value = _value;
	t.gasPrice = gasPrice;
	t.gas = *_gas;
	t.data = _data.toVector();
	t.type = eth::Transaction::MessageCall;
	t.receiveAddress = _receiveAddress;
	callcreates.push_back(t);

	string codeOf_CodeAddress = _codeAddressOverride ? toHex(get<3>(addresses[_codeAddressOverride])) : toHex(get<3>(addresses[_receiveAddress]) );
	string sizeOfCode = toHex(toCompactBigEndian((codeOf_CodeAddress.size()+1)/2));

	string codeOf_SenderAddress = toHex(get<3>(addresses[myAddress]) );
	string sizeOfSenderCode = toHex(toCompactBigEndian((codeOf_SenderAddress.size()+1)/2));

	if (codeOf_SenderAddress.size())
	{
		// create init code that returns given contract code
		string initStringHex = "{ (CODECOPY 0 (- (CODESIZE) 0x" + sizeOfSenderCode + "  ) 0x" + sizeOfSenderCode + ") (RETURN 0 0x" + sizeOfSenderCode +")}";
		bytes initBytes = compileLLL(initStringHex, true, NULL);
		initBytes += fromHex(codeOf_SenderAddress);
		bytesConstRef init(&initBytes);

		if (!m_s.addresses().count(myAddress))
		{
			m_ms.internal.resize(m_ms.internal.size() + 1);
<<<<<<< HEAD
			auto na = m_s.createNewAddress(myAddress, myAddress, balance(myAddress), gasPrice, &contractgas, init, origin, &suicides, &m_ms ? &(m_ms.internal.back()) : nullptr, {}, 1);
=======
			auto na = m_s.createNewAddress(myAddress, myAddress, balance(myAddress), gasPrice, &contractgas, init, origin, &sub, &m_ms ? &(m_ms.internal.back()) : nullptr, {}, 1);
>>>>>>> e34f3a4c
			if (!m_ms.internal.back().from)
				m_ms.internal.pop_back();
			if (na != myAddress)
			{
				cnote << "not able to call to : " << myAddress << "\n";
				cnote << "in FakeExtVM you can only make a call to " << na << "\n";
				BOOST_THROW_EXCEPTION(FakeExtVMFailure() << errinfo_comment("Address not callable in FakeExtVM\n") << errinfo_wrongAddress(toString(myAddress)));
				return false;
			}
		}
	}

	if (codeOf_CodeAddress.size())
	{
		// create init code that returns given contract code
		string initStringHex = "{ (CODECOPY 0 (- (CODESIZE) 0x" + sizeOfCode + "  ) 0x" + sizeOfCode + ") (RETURN 0 0x" + sizeOfCode +")}";
		bytes initBytes = compileLLL(initStringHex, true, NULL);
		initBytes += fromHex(codeOf_CodeAddress);
		bytesConstRef init(&initBytes);

		if (!m_s.addresses().count(_codeAddressOverride ? _codeAddressOverride : _receiveAddress))
		{
			m_s.noteSending(myAddress);
			m_ms.internal.resize(m_ms.internal.size() + 1);
			auto na = m_s.createNewAddress(_codeAddressOverride ? _codeAddressOverride : _receiveAddress, myAddress, balance(_codeAddressOverride ? _codeAddressOverride : _receiveAddress), gasPrice, &contractgas, init, origin, &sub, &m_ms ? &(m_ms.internal.back()) : nullptr, OnOpFunc(), 1);
			if (!m_ms.internal.back().from)
				m_ms.internal.pop_back();

			if (na != (_codeAddressOverride ? _codeAddressOverride : _receiveAddress))
			{
				cnote << "not able to call to : " << (_codeAddressOverride ? _codeAddressOverride : _receiveAddress) << "\n";
				cnote << "in FakeExtVM you can only make a call to " << na << "\n";
				BOOST_THROW_EXCEPTION(FakeExtVMFailure() << errinfo_comment("Address not callable in FakeExtVM\n") << errinfo_wrongAddress(toString(_codeAddressOverride ? _codeAddressOverride : _receiveAddress)));
				return false;
			}
		}

		m_ms.internal.resize(m_ms.internal.size() + 1);

		auto ret = m_s.call(_receiveAddress,_codeAddressOverride ? _codeAddressOverride : _receiveAddress, _myAddressOverride ? _myAddressOverride : myAddress, _value, gasPrice, _data, _gas, _out, origin, &sub, &(m_ms.internal.back()), simpleTrace<ExtVM>(), 1);

		if (!m_ms.internal.back().from)
			m_ms.internal.pop_back();

		// get correct balances, (also for sucicides in the call function)
		for (auto const& f: addresses)
		{
			if (m_s.addressInUse(f.first))
				get<0>(addresses[f.first]) = m_s.balance(f.first);
		}

		if (!ret)
			return false;

		// TODO: @CJentzsch refund SSTORE stuff.
		// TODO: @CJentzsch test logs.

		// do suicides
		for (auto const& f: sub.suicides)
			addresses.erase(f);

		// get storage
		if ((get<0>(addresses[myAddress]) >= _value) && (sub.suicides.find(_receiveAddress) == sub.suicides.end()))
		{
			for (auto const& j: m_s.storage(_receiveAddress))
			{
				u256 adr(j.first);
				if ((j.second != 0) )
					get<2>(addresses[_receiveAddress])[adr] = j.second;
			}
		}
	}
	else
		addresses.erase(_receiveAddress); // for the sake of comparison

	return true;
}

void FakeExtVM::setTransaction(Address _caller, u256 _value, u256 _gasPrice, bytes const& _data)
{
	caller = origin = _caller;
	value = _value;
	data = &(thisTxData = _data);
	gasPrice = _gasPrice;
}

void FakeExtVM::setContract(Address _myAddress, u256 _myBalance, u256 _myNonce, map<u256, u256> const& _storage, bytes const& _code)
{
	myAddress = _myAddress;
	set(myAddress, _myBalance, _myNonce, _storage, _code);
}

void FakeExtVM::set(Address _a, u256 _myBalance, u256 _myNonce, map<u256, u256> const& _storage, bytes const& _code)
{
	get<0>(addresses[_a]) = _myBalance;
	get<1>(addresses[_a]) = _myNonce;
	get<2>(addresses[_a]) = _storage;
	get<3>(addresses[_a]) = _code;
}

void FakeExtVM::reset(u256 _myBalance, u256 _myNonce, map<u256, u256> const& _storage)
{
	callcreates.clear();
	addresses.clear();
	set(myAddress, _myBalance, _myNonce, _storage, get<3>(addresses[myAddress]));
}

u256 FakeExtVM::toInt(mValue const& _v)
{
	switch (_v.type())
	{
	case str_type: return u256(_v.get_str());
	case int_type: return (u256)_v.get_uint64();
	case bool_type: return (u256)(uint64_t)_v.get_bool();
	case real_type: return (u256)(uint64_t)_v.get_real();
	default: cwarn << "Bad type for scalar: " << _v.type();
	}
	return 0;
}

byte FakeExtVM::toByte(mValue const& _v)
{
	switch (_v.type())
	{
	case str_type: return (byte)stoi(_v.get_str());
	case int_type: return (byte)_v.get_uint64();
	case bool_type: return (byte)_v.get_bool();
	case real_type: return (byte)_v.get_real();
	default: cwarn << "Bad type for scalar: " << _v.type();
	}
	return 0;
}

void FakeExtVM::push(mObject& o, string const& _n, u256 _v)
{
	//		if (_v < (u256)1 << 64)
	//			o[_n] = (uint64_t)_v;
	//		else
	o[_n] = toString(_v);
}

void FakeExtVM::push(mArray& a, u256 _v)
{
	//		if (_v < (u256)1 << 64)
	//			a.push_back((uint64_t)_v);
	//		else
	a.push_back(toString(_v));
}

mObject FakeExtVM::exportEnv()
{
	mObject ret;
	ret["previousHash"] = toString(previousBlock.hash);
	push(ret, "currentDifficulty", currentBlock.difficulty);
	push(ret, "currentTimestamp", currentBlock.timestamp);
	ret["currentCoinbase"] = toString(currentBlock.coinbaseAddress);
	push(ret, "currentNumber", currentBlock.number);
	push(ret, "currentGasLimit", currentBlock.gasLimit);
	return ret;
}

void FakeExtVM::importEnv(mObject& _o)
{
	// cant use BOOST_REQUIRE, because this function is used outside boost test (createRandomTest)
	assert(_o.count("previousHash") > 0);
	assert(_o.count("currentGasLimit") > 0);
	assert(_o.count("currentDifficulty") > 0);
	assert(_o.count("currentTimestamp") > 0);
	assert(_o.count("currentCoinbase") > 0);
	assert(_o.count("currentNumber") > 0);

	previousBlock.hash = h256(_o["previousHash"].get_str());
	currentBlock.number = toInt(_o["currentNumber"]);
	currentBlock.gasLimit = toInt(_o["currentGasLimit"]);
	currentBlock.difficulty = toInt(_o["currentDifficulty"]);
	currentBlock.timestamp = toInt(_o["currentTimestamp"]);
	currentBlock.coinbaseAddress = Address(_o["currentCoinbase"].get_str());
}

mObject FakeExtVM::exportState()
{
	mObject ret;
	for (auto const& a: addresses)
	{
		mObject o;
		push(o, "balance", get<0>(a.second));
		push(o, "nonce", get<1>(a.second));

		{
			mObject store;
			for (auto const& s: get<2>(a.second))
				store["0x"+toHex(toCompactBigEndian(s.first))] = "0x"+toHex(toCompactBigEndian(s.second));
			o["storage"] = store;
		}
		o["code"] = "0x" + toHex(get<3>(a.second));

		ret[toString(a.first)] = o;
	}
	return ret;
}

void FakeExtVM::importState(mObject& _object)
{
	for (auto const& i: _object)
	{
		mObject o = i.second.get_obj();
		// cant use BOOST_REQUIRE, because this function is used outside boost test (createRandomTest)
		assert(o.count("balance") > 0);
		assert(o.count("nonce") > 0);
		assert(o.count("storage") > 0);
		assert(o.count("code") > 0);

		auto& a = addresses[Address(i.first)];
		get<0>(a) = toInt(o["balance"]);
		get<1>(a) = toInt(o["nonce"]);
		for (auto const& j: o["storage"].get_obj())
			get<2>(a)[toInt(j.first)] = toInt(j.second);

		if (o["code"].type() == str_type)
			if (o["code"].get_str().find_first_of("0x") != 0)
				get<3>(a) = compileLLL(o["code"].get_str(), false);
			else
				get<3>(a) = fromHex(o["code"].get_str().substr(2));
		else
		{
			get<3>(a).clear();
			for (auto const& j: o["code"].get_array())
				get<3>(a).push_back(toByte(j));
		}
	}
}

mObject FakeExtVM::exportExec()
{
	mObject ret;
	ret["address"] = toString(myAddress);
	ret["caller"] = toString(caller);
	ret["origin"] = toString(origin);
	push(ret, "value", value);
	push(ret, "gasPrice", gasPrice);
	push(ret, "gas", gas);
	ret["data"] = "0x" + toHex(data);
	ret["code"] = "0x" + toHex(code);
	return ret;
}

void FakeExtVM::importExec(mObject& _o)
{
	// cant use BOOST_REQUIRE, because this function is used outside boost test (createRandomTest)
	assert(_o.count("address")> 0);
	assert(_o.count("caller") > 0);
	assert(_o.count("origin") > 0);
	assert(_o.count("value") > 0);
	assert(_o.count("data") > 0);
	assert(_o.count("gasPrice") > 0);
	assert(_o.count("gas") > 0);

	myAddress = Address(_o["address"].get_str());
	caller = Address(_o["caller"].get_str());
	origin = Address(_o["origin"].get_str());
	value = toInt(_o["value"]);
	gasPrice = toInt(_o["gasPrice"]);
	gas = toInt(_o["gas"]);

	thisTxCode.clear();
	code = &thisTxCode;
	if (_o["code"].type() == str_type)
		if (_o["code"].get_str().find_first_of("0x") == 0)
			thisTxCode = compileLLL(_o["code"].get_str());
		else
			thisTxCode = fromHex(_o["code"].get_str().substr(2));
	else if (_o["code"].type() == array_type)
		for (auto const& j: _o["code"].get_array())
			thisTxCode.push_back(toByte(j));
	else
		code.reset();

	thisTxData.clear();
	if (_o["data"].type() == str_type)
		if (_o["data"].get_str().find_first_of("0x") == 0)
			thisTxData = fromHex(_o["data"].get_str().substr(2));
		else
			thisTxData = fromHex(_o["data"].get_str());
	else
		for (auto const& j: _o["data"].get_array())
			thisTxData.push_back(toByte(j));
	data = &thisTxData;
}

mArray FakeExtVM::exportCallCreates()
{
	mArray ret;
	for (Transaction const& tx: callcreates)
	{
		mObject o;
		o["destination"] = tx.type == Transaction::ContractCreation ? "" : toString(tx.receiveAddress);
		push(o, "gasLimit", tx.gas);
		push(o, "value", tx.value);
		o["data"] = "0x" + toHex(tx.data);
		ret.push_back(o);
	}
	return ret;
}

void FakeExtVM::importCallCreates(mArray& _callcreates)
{
	for (mValue& v: _callcreates)
	{
		auto tx = v.get_obj();
		BOOST_REQUIRE(tx.count("data") > 0);
		BOOST_REQUIRE(tx.count("value") > 0);
		BOOST_REQUIRE(tx.count("destination") > 0);
		BOOST_REQUIRE(tx.count("gasLimit") > 0);
		Transaction t;
		t.type = tx["destination"].get_str().empty() ? Transaction::ContractCreation : Transaction::MessageCall;
		t.receiveAddress = Address(tx["destination"].get_str());
		t.value = toInt(tx["value"]);
		t.gas = toInt(tx["gasLimit"]);
		if (tx["data"].type() == str_type)
			if (tx["data"].get_str().find_first_of("0x") == 0)
				t.data = fromHex(tx["data"].get_str().substr(2));
			else
				t.data = fromHex(tx["data"].get_str());
		else
			for (auto const& j: tx["data"].get_array())
				t.data.push_back(toByte(j));
		callcreates.push_back(t);
	}
}

// THIS IS BROKEN AND NEEDS TO BE REMOVED.
h160 FakeState::createNewAddress(Address _newAddress, Address _sender, u256 _endowment, u256 _gasPrice, u256* _gas, bytesConstRef _code, Address _origin, SubState* o_sub, Manifest* o_ms, OnOpFunc const& _onOp, unsigned _level)
{
	(void)o_sub;

	if (!_origin)
		_origin = _sender;

	if (o_ms)
	{
		o_ms->from = _sender;
		o_ms->to = Address();
		o_ms->value = _endowment;
		o_ms->input = _code.toBytes();
	}

	// Set up new account...
	m_cache[_newAddress] = AddressState(0, balance(_newAddress) + _endowment, h256(), h256());

	// Execute init code.
	auto vmObj = VMFace::create(VMFace::Interpreter, *_gas);
	VMFace& vm = *vmObj;
	ExtVM evm(*this, _newAddress, _sender, _origin, _endowment, _gasPrice, bytesConstRef(), _code, o_ms, _level);
	bool revert = false;
	bytesConstRef out;

	try
	{
		out = vm.go(evm, _onOp);
		if (o_ms)
			o_ms->output = out.toBytes();
		// TODO: deal with evm.sub
	}
	catch (OutOfGas const& /*_e*/)
	{
		clog(StateChat) << "Out of Gas! Reverting.";
		revert = true;
	}
	catch (VMException const& _e)
	{
		clog(StateChat) << "VM Exception: " << diagnostic_information(_e);
	}
	catch (Exception const& _e)
	{
		clog(StateChat) << "Exception in VM: " << diagnostic_information(_e);
	}
	catch (std::exception const& _e)
	{
		clog(StateChat) << "std::exception in VM: " << _e.what();
	}

	// TODO: CHECK: IS THIS CORRECT?! (esp. given account created prior to revertion init.)

	// Write state out only in the case of a non-out-of-gas transaction.
	if (revert)
		evm.revert();

	// Set code.
	if (addressInUse(_newAddress))
		m_cache[_newAddress].setCode(out);

	*_gas = vm.gas();

	return _newAddress;
}

namespace dev { namespace test {

void doTests(json_spirit::mValue& v, bool _fillin)
{
	for (auto& i: v.get_obj())
	{
		cnote << i.first;
		mObject& o = i.second.get_obj();

		BOOST_REQUIRE(o.count("env") > 0);
		BOOST_REQUIRE(o.count("pre") > 0);
		BOOST_REQUIRE(o.count("exec") > 0);

		dev::test::FakeExtVM fev;
		fev.importEnv(o["env"].get_obj());
		fev.importState(o["pre"].get_obj());

		if (_fillin)
			o["pre"] = mValue(fev.exportState());

		fev.importExec(o["exec"].get_obj());
		if (!fev.code)
		{
			fev.thisTxCode = get<3>(fev.addresses.at(fev.myAddress));
			fev.code = &fev.thisTxCode;
		}


		auto argc = boost::unit_test::framework::master_test_suite().argc;
		auto argv = boost::unit_test::framework::master_test_suite().argv;
		auto useJit = argc >= 2 && std::string(argv[1]) == "--jit";
		
		auto vmKind = useJit ? VMFace::JIT : VMFace::Interpreter;
		auto vm = VMFace::create(vmKind, fev.gas);
		bytes output;
<<<<<<< HEAD
		auto outOfGas = false;
		try
		{
			output = vm->go(fev).toVector();
		}
		catch (OutOfGas const&)
		{
			outOfGas = true;
=======
		VM vm(fev.gas);
		try
		{
			output = vm.go(fev, fev.simpleTrace<FakeExtVM>()).toVector();
>>>>>>> e34f3a4c
		}
		catch (Exception const& _e)
		{
			cnote << "VM did throw an exception: " << diagnostic_information(_e);
		}
		catch (std::exception const& _e)
		{
			cnote << "VM did throw an exception: " << _e.what();
		}
		auto gas = vm->gas();

		// delete null entries in storage for the sake of comparison

		for (auto  &a: fev.addresses)
		{
			vector<u256> keystoDelete;
			for (auto &s: get<2>(a.second))
			{
				if (s.second == 0)
					keystoDelete.push_back(s.first);
			}
			for (auto const key: keystoDelete )
			{
				get<2>(a.second).erase(key);
			}
		}


		if (_fillin)
		{
			o["env"] = mValue(fev.exportEnv());
			o["exec"] = mValue(fev.exportExec());
			o["post"] = mValue(fev.exportState());
			o["callcreates"] = fev.exportCallCreates();
			o["out"] = "0x" + toHex(output);
			fev.push(o, "gas", vm.gas());
		}
		else
		{
			BOOST_REQUIRE(o.count("post") > 0);
			BOOST_REQUIRE(o.count("callcreates") > 0);
			BOOST_REQUIRE(o.count("out") > 0);
			BOOST_REQUIRE(o.count("gas") > 0);

			dev::test::FakeExtVM test;
			test.importState(o["post"].get_obj());
			test.importCallCreates(o["callcreates"].get_array());
			int i = 0;
			if (o["out"].type() == array_type)
				for (auto const& d: o["out"].get_array())
				{
					BOOST_CHECK_MESSAGE(output[i] == test.toInt(d), "Output byte [" << i << "] different!");
					++i;
				}
			else if (o["out"].get_str().find("0x") == 0)
				BOOST_CHECK(output == fromHex(o["out"].get_str().substr(2)));
			else
				BOOST_CHECK(output == fromHex(o["out"].get_str()));

<<<<<<< HEAD
			BOOST_CHECK_EQUAL(test.toInt(o["gas"]), gas);
			
			if (outOfGas)
				BOOST_CHECK_MESSAGE(gas == 0, "Remaining gas not 0 in out-of-gas state");
=======
			BOOST_CHECK_EQUAL(test.toInt(o["gas"]), vm.gas());
>>>>>>> e34f3a4c

			auto& expectedAddrs = test.addresses;
			auto& resultAddrs = fev.addresses;
			for (auto&& expectedPair : expectedAddrs)
			{
				auto& expectedAddr = expectedPair.first;
				auto resultAddrIt = resultAddrs.find(expectedAddr);
				if (resultAddrIt == resultAddrs.end())
					BOOST_ERROR("Missing expected address " << expectedAddr);
				else
				{
					auto& expectedState = expectedPair.second;
					auto& resultState = resultAddrIt->second;
					BOOST_CHECK_MESSAGE(std::get<0>(expectedState) == std::get<0>(resultState), expectedAddr << ": incorrect balance " << std::get<0>(resultState) << ", expected " << std::get<0>(expectedState));
					BOOST_CHECK_MESSAGE(std::get<1>(expectedState) == std::get<1>(resultState), expectedAddr << ": incorrect txCount " << std::get<1>(resultState) << ", expected " << std::get<1>(expectedState));
					BOOST_CHECK_MESSAGE(std::get<3>(expectedState) == std::get<3>(resultState), expectedAddr << ": incorrect code");

					auto&& expectedStore = std::get<2>(expectedState);
					auto&& resultStore = std::get<2>(resultState);

					for (auto&& expectedStorePair : expectedStore)
					{
						auto& expectedStoreKey = expectedStorePair.first;
						auto resultStoreIt = resultStore.find(expectedStoreKey);
						if (resultStoreIt == resultStore.end())
							BOOST_ERROR(expectedAddr << ": missing store key " << expectedStoreKey);
						else
						{
							auto& expectedStoreValue = expectedStorePair.second;
							auto& resultStoreValue = resultStoreIt->second;
							BOOST_CHECK_MESSAGE(expectedStoreValue == resultStoreValue, expectedAddr << ": store[" << expectedStoreKey << "] = " << resultStoreValue << ", expected " << expectedStoreValue);
						}
					}
				}
			}

			BOOST_CHECK(test.addresses == fev.addresses);	// Just to make sure nothing missed
			BOOST_CHECK(test.callcreates == fev.callcreates);
		}
	}
}

/*string makeTestCase()
{
	json_spirit::mObject o;

	VM vm;
	BlockInfo pb;
	pb.hash = sha3("previousHash");
	pb.nonce = sha3("previousNonce");
	BlockInfo cb = pb;
	cb.difficulty = 256;
	cb.timestamp = 1;
	cb.coinbaseAddress = toAddress(sha3("coinbase"));
	FakeExtVM fev(pb, cb, 0);
	bytes init;
	fev.setContract(toAddress(sha3("contract")), ether, 0, compileLisp("(suicide (txsender))", false, init), map<u256, u256>());
	o["env"] = fev.exportEnv();
	o["pre"] = fev.exportState();
	fev.setTransaction(toAddress(sha3("sender")), ether, finney, bytes());
	mArray execs;
	execs.push_back(fev.exportExec());
	o["exec"] = execs;
	vm.go(fev);
	o["post"] = fev.exportState();
	o["txs"] = fev.exportTxs();

	return json_spirit::write_string(json_spirit::mValue(o), true);
}*/

void executeTests(const string& _name)
{
	const char* ptestPath = getenv("ETHEREUM_TEST_PATH");
	string testPath;

	if (ptestPath == NULL)
	{
		cnote << " could not find environment variable ETHEREUM_TEST_PATH \n";
		testPath = "../../../tests";
	}
	else
		testPath = ptestPath;

	testPath += "/vmtests";

#ifdef FILL_TESTS
	try
	{
		cnote << "Populating VM tests...";
		json_spirit::mValue v;
		boost::filesystem::path p(__FILE__);
		boost::filesystem::path dir = p.parent_path();
		string s = asString(contents(dir.string() + "/" + _name + "Filler.json"));
		BOOST_REQUIRE_MESSAGE(s.length() > 0, "Contents of " + _name + "Filler.json is empty.");
		json_spirit::read_string(s, v);
		dev::test::doTests(v, true);
		writeFile(testPath + "/" + _name + ".json", asBytes(json_spirit::write_string(v, true)));
	}
	catch (Exception const& _e)
	{
		BOOST_ERROR("Failed VM Test with Exception: " << diagnostic_information(_e));
	}
	catch (std::exception const& _e)
	{
		BOOST_ERROR("Failed VM Test with Exception: " << _e.what());
	}
#endif

	try
	{
		cnote << "Testing VM..." << _name;
		json_spirit::mValue v;
		string s = asString(contents(testPath + "/" + _name + ".json"));
		BOOST_REQUIRE_MESSAGE(s.length() > 0, "Contents of " + testPath + "/" + _name + ".json is empty. Have you cloned the 'tests' repo branch develop and set ETHEREUM_TEST_PATH to its path?");
		json_spirit::read_string(s, v);
		dev::test::doTests(v, false);
	}
	catch (Exception const& _e)
	{
		BOOST_ERROR("Failed VM Test with Exception: " << diagnostic_information(_e));
	}
	catch (std::exception const& _e)
	{
		BOOST_ERROR("Failed VM Test with Exception: " << _e.what());
	}

}

} } // Namespace Close

BOOST_AUTO_TEST_CASE(vm_tests)
{
	dev::test::executeTests("vmtests");
}

BOOST_AUTO_TEST_CASE(vmArithmeticTest)
{
	dev::test::executeTests("vmArithmeticTest");
}

BOOST_AUTO_TEST_CASE(vmBitwiseLogicOperationTest)
{
	dev::test::executeTests("vmBitwiseLogicOperationTest");
}

BOOST_AUTO_TEST_CASE(vmSha3Test)
{
	dev::test::executeTests("vmSha3Test");
}

BOOST_AUTO_TEST_CASE(vmEnvironmentalInfoTest)
{
	dev::test::executeTests("vmEnvironmentalInfoTest");
}

BOOST_AUTO_TEST_CASE(vmBlockInfoTest)
{
	dev::test::executeTests("vmBlockInfoTest");
}

BOOST_AUTO_TEST_CASE(vmIOandFlowOperationsTest)
{
	dev::test::executeTests("vmIOandFlowOperationsTest");
}

BOOST_AUTO_TEST_CASE(vmPushDupSwapTest)
{
	dev::test::executeTests("vmPushDupSwapTest");
}

BOOST_AUTO_TEST_CASE(vmSystemOperationsTest)
{
	dev::test::executeTests("vmSystemOperationsTest");
}

BOOST_AUTO_TEST_CASE(userDefinedFile)
{

	if (boost::unit_test::framework::master_test_suite().argc == 2)
	{
		string filename = boost::unit_test::framework::master_test_suite().argv[1];
		int currentVerbosity = g_logVerbosity;
		g_logVerbosity = 12;
		try
		{
			cnote << "Testing VM..." << "user defined test";
			json_spirit::mValue v;
			string s = asString(contents(filename));
			BOOST_REQUIRE_MESSAGE(s.length() > 0, "Contents of " + filename + " is empty. ");
			json_spirit::read_string(s, v);
			dev::test::doTests(v, false);
		}
		catch (Exception const& _e)
		{
			BOOST_ERROR("Failed VM Test with Exception: " << diagnostic_information(_e));
		}
		catch (std::exception const& _e)
		{
			BOOST_ERROR("Failed VM Test with Exception: " << _e.what());
		}
		g_logVerbosity = currentVerbosity;
	}
}<|MERGE_RESOLUTION|>--- conflicted
+++ resolved
@@ -20,12 +20,6 @@
  * vm test functions.
  */
 
-<<<<<<< HEAD
-#include "vm.h"
-#include <libdevcore/CommonIO.h>
-#include <libevmjit/VM.h>
-=======
->>>>>>> e34f3a4c
 #include <boost/filesystem/path.hpp>
 #include "vm.h"
 
@@ -50,11 +44,7 @@
 
 	m_s.noteSending(myAddress);
 	m_ms.internal.resize(m_ms.internal.size() + 1);
-<<<<<<< HEAD
-	auto ret = m_s.create(myAddress, _endowment, gasPrice, _gas, _init, origin, &suicides, &m_ms ? &(m_ms.internal.back()) : nullptr, {}, 1);
-=======
 	auto ret = m_s.create(myAddress, _endowment, gasPrice, _gas, _init, origin, &sub, &m_ms ? &(m_ms.internal.back()) : nullptr, {}, 1);
->>>>>>> e34f3a4c
 	if (!m_ms.internal.back().from)
 		m_ms.internal.pop_back();
 
@@ -70,11 +60,7 @@
 	return ret;
 }
 
-<<<<<<< HEAD
-bool FakeExtVM::call(Address _receiveAddress, u256 _value, bytesConstRef _data, u256* _gas, bytesRef _out, OnOpFunc const&, Address _myAddressOverride = Address(), Address _codeAddressOverride = Address())
-=======
 bool FakeExtVM::call(Address _receiveAddress, u256 _value, bytesConstRef _data, u256* _gas, bytesRef _out, OnOpFunc const&, Address _myAddressOverride, Address _codeAddressOverride)
->>>>>>> e34f3a4c
 {
 	u256 contractgas = 0xffff;
 
@@ -104,11 +90,7 @@
 		if (!m_s.addresses().count(myAddress))
 		{
 			m_ms.internal.resize(m_ms.internal.size() + 1);
-<<<<<<< HEAD
-			auto na = m_s.createNewAddress(myAddress, myAddress, balance(myAddress), gasPrice, &contractgas, init, origin, &suicides, &m_ms ? &(m_ms.internal.back()) : nullptr, {}, 1);
-=======
 			auto na = m_s.createNewAddress(myAddress, myAddress, balance(myAddress), gasPrice, &contractgas, init, origin, &sub, &m_ms ? &(m_ms.internal.back()) : nullptr, {}, 1);
->>>>>>> e34f3a4c
 			if (!m_ms.internal.back().from)
 				m_ms.internal.pop_back();
 			if (na != myAddress)
@@ -540,21 +522,14 @@
 		auto vmKind = useJit ? VMFace::JIT : VMFace::Interpreter;
 		auto vm = VMFace::create(vmKind, fev.gas);
 		bytes output;
-<<<<<<< HEAD
 		auto outOfGas = false;
 		try
 		{
-			output = vm->go(fev).toVector();
+			output = vm->go(fev, fev.simpleTrace<FakeExtVM>()).toVector();
 		}
 		catch (OutOfGas const&)
 		{
 			outOfGas = true;
-=======
-		VM vm(fev.gas);
-		try
-		{
-			output = vm.go(fev, fev.simpleTrace<FakeExtVM>()).toVector();
->>>>>>> e34f3a4c
 		}
 		catch (Exception const& _e)
 		{
@@ -590,7 +565,7 @@
 			o["post"] = mValue(fev.exportState());
 			o["callcreates"] = fev.exportCallCreates();
 			o["out"] = "0x" + toHex(output);
-			fev.push(o, "gas", vm.gas());
+			fev.push(o, "gas", gas);
 		}
 		else
 		{
@@ -614,14 +589,10 @@
 			else
 				BOOST_CHECK(output == fromHex(o["out"].get_str()));
 
-<<<<<<< HEAD
 			BOOST_CHECK_EQUAL(test.toInt(o["gas"]), gas);
 			
 			if (outOfGas)
 				BOOST_CHECK_MESSAGE(gas == 0, "Remaining gas not 0 in out-of-gas state");
-=======
-			BOOST_CHECK_EQUAL(test.toInt(o["gas"]), vm.gas());
->>>>>>> e34f3a4c
 
 			auto& expectedAddrs = test.addresses;
 			auto& resultAddrs = fev.addresses;
