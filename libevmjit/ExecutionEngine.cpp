#include "ExecutionEngine.h"

#include <chrono>
#include <cstdlib>	// env options

#include <llvm/IR/Module.h>
#include <llvm/ADT/Triple.h>
#pragma warning(push)
#pragma GCC diagnostic push
#pragma GCC diagnostic ignored "-Wunused-parameter"
#include <llvm/ExecutionEngine/ExecutionEngine.h>
#include <llvm/ExecutionEngine/SectionMemoryManager.h>
#pragma warning(pop)
#pragma GCC diagnostic pop
#include <llvm/ExecutionEngine/MCJIT.h>
#include <llvm/Support/TargetSelect.h>
#include <llvm/Support/Host.h>

#include "Runtime.h"
#include "Compiler.h"
#include "Cache.h"

<<<<<<< HEAD
#include <iostream>

=======
>>>>>>> 62509547
namespace dev
{
namespace eth
{
namespace jit
{

namespace
{
typedef ReturnCode(*EntryFuncPtr)(Runtime*);

ReturnCode runEntryFunc(EntryFuncPtr _mainFunc, Runtime* _runtime)
{
	// That function uses long jumps to handle "execeptions".
	// Do not create any non-POD objects here

	ReturnCode returnCode{};
	auto sj = setjmp(_runtime->getJmpBuf());
	if (sj == 0)
		returnCode = _mainFunc(_runtime);
	else
		returnCode = static_cast<ReturnCode>(sj);

	return returnCode;
}

std::string codeHash(i256 const& _hash)
{
	static const auto size = sizeof(_hash);
	static const auto hexChars = "0123456789abcdef";
	std::string str;
	str.resize(size * 2);
	auto outIt = str.rbegin(); // reverse for BE
	auto& arr = *(std::array<byte, size>*)&_hash;
	for (auto b : arr)
	{
		*(outIt++) = hexChars[b & 0xf];
		*(outIt++) = hexChars[b >> 4];
	}
	return str;
}

bool getEnvOption(char const* _name, bool _default)
{
	auto var = std::getenv(_name);
	if (!var)
		return _default;
	return std::strtol(var, nullptr, 10) != 0;
}

bool getEnvOption(char const* _name, bool _default)
{
	auto var = std::getenv(_name);
	if (!var)
		return _default;
	return std::strtol(var, nullptr, 10) != 0;
}

}

ReturnCode ExecutionEngine::run(RuntimeData* _data, Env* _env)
{
	static std::unique_ptr<llvm::ExecutionEngine> ee;  // TODO: Use Managed Objects from LLVM?
	static auto debugDumpModule = getEnvOption("EVMJIT_DUMP", false);
	static auto objectCacheEnabled = getEnvOption("EVMJIT_CACHE", true);

	auto codeBegin = _data->code;
	auto codeEnd = codeBegin + _data->codeSize;
	assert(codeBegin || !codeEnd); //TODO: Is it good idea to execute empty code?
	auto mainFuncName = codeHash(_data->codeHash);
	EntryFuncPtr entryFuncPtr{};
	Runtime runtime(_data, _env);	// TODO: I don't know why but it must be created before getFunctionAddress() calls

	if (ee && (entryFuncPtr = (EntryFuncPtr)ee->getFunctionAddress(mainFuncName)))
	{
	}
	else
	{
		auto objectCache = objectCacheEnabled ? Cache::getObjectCache() : nullptr;
		std::unique_ptr<llvm::Module> module;
		if (objectCache)
			module = Cache::getObject(mainFuncName);
		if (!module)
			module = Compiler({}).compile(codeBegin, codeEnd, mainFuncName);
		if (debugDumpModule)
			module->dump();
		if (!ee)
		{
			llvm::InitializeNativeTarget();
			llvm::InitializeNativeTargetAsmPrinter();

			llvm::EngineBuilder builder(module.get());
			builder.setEngineKind(llvm::EngineKind::JIT);
			builder.setUseMCJIT(true);
			std::unique_ptr<llvm::SectionMemoryManager> memoryManager(new llvm::SectionMemoryManager);
			builder.setMCJITMemoryManager(memoryManager.get());
			builder.setOptLevel(llvm::CodeGenOpt::None);

			auto triple = llvm::Triple(llvm::sys::getProcessTriple());
			if (triple.getOS() == llvm::Triple::OSType::Win32)
				triple.setObjectFormat(llvm::Triple::ObjectFormatType::ELF);  // MCJIT does not support COFF format
			module->setTargetTriple(triple.str());

			ee.reset(builder.create());
			if (!ee)
				return ReturnCode::LLVMConfigError;

			module.release();         // Successfully created llvm::ExecutionEngine takes ownership of the module
			memoryManager.release();  // and memory manager

			if (objectCache)
				ee->setObjectCache(objectCache);
			entryFuncPtr = (EntryFuncPtr)ee->getFunctionAddress(mainFuncName);
		}
		else
		{
			if (!entryFuncPtr)
			{
				ee->addModule(module.get());
				module.release();
				entryFuncPtr = (EntryFuncPtr)ee->getFunctionAddress(mainFuncName);
			}
		}
	}
	assert(entryFuncPtr);

	auto executionStartTime = std::chrono::high_resolution_clock::now();

	auto returnCode = runEntryFunc(entryFuncPtr, &runtime);
	if (returnCode == ReturnCode::Return)
	{
		returnData = runtime.getReturnData();     // Save reference to return data
		std::swap(m_memory, runtime.getMemory()); // Take ownership of memory
	}

	auto executionEndTime = std::chrono::high_resolution_clock::now();
	clog(JIT) << " + " << std::chrono::duration_cast<std::chrono::milliseconds>(executionEndTime - executionStartTime).count() << " ms\n";

	return returnCode;
}

}
}
}<|MERGE_RESOLUTION|>--- conflicted
+++ resolved
@@ -20,11 +20,8 @@
 #include "Compiler.h"
 #include "Cache.h"
 
-<<<<<<< HEAD
 #include <iostream>
 
-=======
->>>>>>> 62509547
 namespace dev
 {
 namespace eth
@@ -81,7 +78,6 @@
 	if (!var)
 		return _default;
 	return std::strtol(var, nullptr, 10) != 0;
-}
 
 }
 
