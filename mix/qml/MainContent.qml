import QtQuick 2.2
import QtQuick.Controls 1.1
import QtQuick.Layouts 1.0
import QtQuick.Controls.Styles 1.1
import CodeEditorExtensionManager 1.0
import Qt.labs.settings 1.0
import org.ethereum.qml.QEther 1.0
import "js/QEtherHelper.js" as QEtherHelper
import "js/TransactionHelper.js" as TransactionHelper

Rectangle {

	objectName: "mainContent"
	signal keyPressed(variant event)
	focus: true
	Keys.enabled: true
	Keys.onPressed:
	{
		root.keyPressed(event.key);
	}
	anchors.fill: parent
	id: root

	property alias rightViewVisible : rightView.visible
	property alias webViewVisible : webPreview.visible

	onWidthChanged:
	{
		if (rightView.visible)
			contentView.width = parent.width - projectList.width - rightView.width;
		else
			contentView.width = parent.width - projectList.width;
	}

<<<<<<< HEAD
	function startQuickDebugging()
	{
		var item = TransactionHelper.defaultTransaction();
		item.executeConstructor = true;
		if (codeModel.code.contract.constructor.parameters.length === 0)
		{
			ensureRightView();
			startF5Debugging(item);
		}
		else
			transactionDialog.open(0, item);
	}

	function startF5Debugging(transaction)
	{
		var ether = QEtherHelper.createEther("100000000000000000000000000", QEther.Wei);
		var state = {
			title: "",
			balance: ether,
			transactions: [transaction]
		};
		clientModel.debugState(state);
	}

	TransactionDialog {
		id: transactionDialog
		onAccepted: {
			ensureRightView();
			var item = transactionDialog.getItem();
			item.executeConstructor = true;
			startF5Debugging(item);
		}
		useTransactionDefaultValue: true
	}

	function toggleRightView()
	{
=======
	function toggleRightView() {
>>>>>>> fc34e718
		if (!rightView.visible)
			rightView.show();
		else
			rightView.hide();
	}

	function ensureRightView() {
		if (!rightView.visible)
			rightView.show();
	}

	function hideRightView() {
		if (rightView.visible)
			rightView.hide();
	}

	function toggleWebPreview() {
		webPreview.visible = !webPreview.visible;
	}

	function rightViewVisible()	{
		return rightView.visible;
	}

	CodeEditorExtensionManager {
		headerView: headerPaneTabs;
		rightView: rightPaneTabs;
	}

	GridLayout
	{
		anchors.fill: parent
		rows: 2
		flow: GridLayout.TopToBottom
		columnSpacing: 0
		rowSpacing: 0
		Rectangle {
			width: parent.width
			height: 50
			Layout.row: 0
			Layout.fillWidth: true
			Layout.preferredHeight: 50
			id: headerView
			Rectangle
			{
				gradient: Gradient {
					GradientStop { position: 0.0; color: "#f1f1f1" }
					GradientStop { position: 1.0; color: "#d9d7da" }
				}
				id: headerPaneContainer
				anchors.fill: parent
				TabView {
					id: headerPaneTabs
					tabsVisible: false
					antialiasing: true
					anchors.fill: parent
					style: TabViewStyle {
						frameOverlap: 1
						tab: Rectangle {}
						frame: Rectangle { color: "transparent" }
					}
				}
			}
		}

		Rectangle {
			Layout.fillWidth: true
			Layout.preferredHeight: root.height - headerView.height;

			Settings {
				id: splitSettings
				property alias projectWidth: projectList.width
				property alias contentViewWidth: contentView.width
				property alias rightViewWidth: rightView.width
			}

			ProjectList	{
				anchors.left: parent.left
				id: projectList
				width: 200
				height: parent.height
				Layout.minimumWidth: 200
			}

			Splitter
			{
				id: resizeLeft
				itemToStick: projectList
				itemMinimumWidth: projectList.Layout.minimumWidth
				direction: "right"
				brother: contentView
				color: "#a2a2a2"
			}

			Rectangle {
				anchors.left: projectList.right
				id: contentView
				width: parent.width - projectList.width
				height: parent.height
				SplitView {
					anchors.fill: parent
					orientation: Qt.Vertical
					CodeEditorView {
						height: parent.height * 0.6
						anchors.top: parent.top
						Layout.fillWidth: true
						Layout.fillHeight: true
					}
					WebPreview {
						id: webPreview
						height: parent.height * 0.4
						Layout.fillWidth: true
					}
				}
			}

			Splitter
			{
				id: resizeRight
				visible: false;
				itemToStick: rightView
				itemMinimumWidth: rightView.Layout.minimumWidth
				direction: "left"
				brother: contentView
				color: "#a2a2a2"
			}

			Rectangle {
				visible: false;
				id: rightView;

				Keys.onEscapePressed: hide()

				function show() {
					visible = true;
					resizeRight.visible = true;
					contentView.width = parent.width - projectList.width - rightView.width;
				}

				function hide() {
					resizeRight.visible = false;
					visible = false;
					contentView.width = parent.width - projectList.width;
				}

				height: parent.height;
				width: 515
				Layout.minimumWidth: 515
				anchors.right: parent.right
				Rectangle {
					anchors.fill: parent;
					id: rightPaneView
					TabView {
						id: rightPaneTabs
						tabsVisible: true
						antialiasing: true
						anchors.fill: parent
						style: TabViewStyle {
							frameOverlap: 1
							tabBar:
								Rectangle {
									color: "#ededed"
									id: background
								}
							tab: Rectangle {
								color: "#ededed"
								implicitWidth: 80
								implicitHeight: 20
								radius: 2
								Text {
									anchors.centerIn: parent
									text: styleData.title
									color: styleData.selected ? "#7da4cd" : "#202020"
								}
							}
							frame: Rectangle {
							}
						}
					}
				}
			}
		}
	}
}



<|MERGE_RESOLUTION|>--- conflicted
+++ resolved
@@ -32,7 +32,6 @@
 			contentView.width = parent.width - projectList.width;
 	}
 
-<<<<<<< HEAD
 	function startQuickDebugging()
 	{
 		var item = TransactionHelper.defaultTransaction();
@@ -68,11 +67,8 @@
 		useTransactionDefaultValue: true
 	}
 
-	function toggleRightView()
-	{
-=======
+
 	function toggleRightView() {
->>>>>>> fc34e718
 		if (!rightView.visible)
 			rightView.show();
 		else
