--- conflicted
+++ resolved
@@ -81,17 +81,14 @@
         <file>qml/img/closedtriangleindicator_filesproject.png</file>
         <file>qml/img/opentriangleindicator_filesproject.png</file>
         <file>qml/img/projecticon.png</file>
-<<<<<<< HEAD
         <file>qml/SourceSansProRegular.qml</file>
         <file>qml/SourceSansProBold.qml</file>
         <file>qml/SourceSansProLight.qml</file>
         <file>qml/StateDialogStyle.qml</file>
-=======
         <file>qml/ProjectFilesStyle.qml</file>
         <file>qml/DebuggerPaneStyle.qml</file>
         <file>qml/CodeEditorStyle.qml</file>
         <file>qml/StatusPaneStyle.qml</file>
         <file>qml/StateStyle.qml</file>
->>>>>>> 99f1476c
     </qresource>
 </RCC>