--- conflicted
+++ resolved
@@ -340,15 +340,11 @@
 	debugDataReady(debugData);
 }
 
-<<<<<<< HEAD
-=======
 void ClientModel::emptyRecord()
 {
 	debugDataReady(new QDebugData());
 }
 
-
->>>>>>> 05a0ab48
 void ClientModel::debugRecord(unsigned _index)
 {
 	ExecutionResult const& e = m_client->executions().at(_index);
